/*
 * Copyright (C) 2009 The Guava Authors
 *
 * Licensed under the Apache License, Version 2.0 (the "License");
 * you may not use this file except in compliance with the License.
 * You may obtain a copy of the License at
 *
 * http://www.apache.org/licenses/LICENSE-2.0
 *
 * Unless required by applicable law or agreed to in writing, software
 * distributed under the License is distributed on an "AS IS" BASIS,
 * WITHOUT WARRANTIES OR CONDITIONS OF ANY KIND, either express or implied.
 * See the License for the specific language governing permissions and
 * limitations under the License.
 */

package com.google.common.collect;

import static com.google.common.base.Preconditions.checkNotNull;

import com.google.common.annotations.Beta;
import com.google.common.annotations.GwtCompatible;
import com.google.common.annotations.GwtIncompatible;
import com.google.common.base.MoreObjects;
import com.google.common.base.Preconditions;
import com.google.errorprone.annotations.CanIgnoreReturnValue;
import com.google.errorprone.annotations.concurrent.LazyInit;
import com.google.j2objc.annotations.RetainedWith;
import com.google.j2objc.annotations.Weak;
import java.io.IOException;
import java.io.InvalidObjectException;
import java.io.ObjectInputStream;
import java.io.ObjectOutputStream;
import java.util.Arrays;
import java.util.Collection;
import java.util.Comparator;
import java.util.Map;
import java.util.Map.Entry;
import java.util.function.Function;
import java.util.stream.Collector;
import java.util.stream.Collectors;
import java.util.stream.Stream;
<<<<<<< HEAD
import org.checkerframework.checker.nullness.qual.NonNull;
import org.checkerframework.checker.nullness.qual.Nullable;
=======
>>>>>>> e71bcee7

/**
 * A {@link SetMultimap} whose contents will never change, with many other important properties
 * detailed at {@link ImmutableCollection}.
 *
 * <p>See the Guava User Guide article on <a href=
 * "https://github.com/google/guava/wiki/ImmutableCollectionsExplained"> immutable collections</a>.
 *
 * @author Mike Ward
 * @since 2.0
 */
@GwtCompatible(serializable = true, emulated = true)
public class ImmutableSetMultimap<K extends @NonNull Object, V extends @NonNull Object>
    extends ImmutableMultimap<K, V> implements SetMultimap<K, V> {
  /**
   * Returns a {@link Collector} that accumulates elements into an {@code ImmutableSetMultimap}
   * whose keys and values are the result of applying the provided mapping functions to the input
   * elements.
   *
   * <p>For streams with defined encounter order (as defined in the Ordering section of the {@link
   * java.util.stream} Javadoc), that order is preserved, but entries are <a
   * href="ImmutableMultimap.html#iteration">grouped by key</a>.
   *
   * <p>Example:
   *
   * <pre>{@code
   * static final Multimap<Character, String> FIRST_LETTER_MULTIMAP =
   *     Stream.of("banana", "apple", "carrot", "asparagus", "cherry")
   *         .collect(toImmutableSetMultimap(str -> str.charAt(0), str -> str.substring(1)));
   *
   * // is equivalent to
   *
   * static final Multimap<Character, String> FIRST_LETTER_MULTIMAP =
   *     new ImmutableSetMultimap.Builder<Character, String>()
   *         .put('b', "anana")
   *         .putAll('a', "pple", "sparagus")
   *         .putAll('c', "arrot", "herry")
   *         .build();
   * }</pre>
   *
   * @since 21.0
   */
  public static <T extends @Nullable Object, K extends @NonNull Object, V extends @NonNull Object>
      Collector<T, ?, ImmutableSetMultimap<K, V>> toImmutableSetMultimap(
          Function<? super T, ? extends K> keyFunction,
          Function<? super T, ? extends V> valueFunction) {
    checkNotNull(keyFunction, "keyFunction");
    checkNotNull(valueFunction, "valueFunction");
    return Collector.of(
        ImmutableSetMultimap::<K, V>builder,
        (builder, t) -> builder.put(keyFunction.apply(t), valueFunction.apply(t)),
        ImmutableSetMultimap.Builder::combine,
        ImmutableSetMultimap.Builder::build);
  }

  /**
   * Returns a {@code Collector} accumulating entries into an {@code ImmutableSetMultimap}. Each
   * input element is mapped to a key and a stream of values, each of which are put into the
   * resulting {@code Multimap}, in the encounter order of the stream and the encounter order of the
   * streams of values.
   *
   * <p>Example:
   *
   * <pre>{@code
   * static final ImmutableSetMultimap<Character, Character> FIRST_LETTER_MULTIMAP =
   *     Stream.of("banana", "apple", "carrot", "asparagus", "cherry")
   *         .collect(
   *             flatteningToImmutableSetMultimap(
   *                  str -> str.charAt(0),
   *                  str -> str.substring(1).chars().mapToObj(c -> (char) c));
   *
   * // is equivalent to
   *
   * static final ImmutableSetMultimap<Character, Character> FIRST_LETTER_MULTIMAP =
   *     ImmutableSetMultimap.<Character, Character>builder()
   *         .putAll('b', Arrays.asList('a', 'n', 'a', 'n', 'a'))
   *         .putAll('a', Arrays.asList('p', 'p', 'l', 'e'))
   *         .putAll('c', Arrays.asList('a', 'r', 'r', 'o', 't'))
   *         .putAll('a', Arrays.asList('s', 'p', 'a', 'r', 'a', 'g', 'u', 's'))
   *         .putAll('c', Arrays.asList('h', 'e', 'r', 'r', 'y'))
   *         .build();
   *
   * // after deduplication, the resulting multimap is equivalent to
   *
   * static final ImmutableSetMultimap<Character, Character> FIRST_LETTER_MULTIMAP =
   *     ImmutableSetMultimap.<Character, Character>builder()
   *         .putAll('b', Arrays.asList('a', 'n'))
   *         .putAll('a', Arrays.asList('p', 'l', 'e', 's', 'a', 'r', 'g', 'u'))
   *         .putAll('c', Arrays.asList('a', 'r', 'o', 't', 'h', 'e', 'y'))
   *         .build();
   * }
   * }</pre>
   *
   * @since 21.0
   */
  public static <T extends @Nullable Object, K extends @NonNull Object, V extends @NonNull Object>
      Collector<T, ?, ImmutableSetMultimap<K, V>> flatteningToImmutableSetMultimap(
          Function<? super T, ? extends K> keyFunction,
          Function<? super T, ? extends Stream<? extends V>> valuesFunction) {
    checkNotNull(keyFunction);
    checkNotNull(valuesFunction);
    return Collectors.collectingAndThen(
        Multimaps.flatteningToMultimap(
            input -> checkNotNull(keyFunction.apply(input)),
            input -> valuesFunction.apply(input).peek(Preconditions::checkNotNull),
            MultimapBuilder.linkedHashKeys().linkedHashSetValues()::<K, V>build),
        ImmutableSetMultimap::copyOf);
  }

  /** Returns the empty multimap. */
  // Casting is safe because the multimap will never hold any elements.
  @SuppressWarnings("unchecked")
  public static <K extends @NonNull Object, V extends @NonNull Object>
      ImmutableSetMultimap<K, V> of() {
    return (ImmutableSetMultimap<K, V>) EmptyImmutableSetMultimap.INSTANCE;
  }

  /** Returns an immutable multimap containing a single entry. */
  public static <K extends @NonNull Object, V extends @NonNull Object>
      ImmutableSetMultimap<K, V> of(K k1, V v1) {
    ImmutableSetMultimap.Builder<K, V> builder = ImmutableSetMultimap.builder();
    builder.put(k1, v1);
    return builder.build();
  }

  /**
   * Returns an immutable multimap containing the given entries, in order. Repeated occurrences of
   * an entry (according to {@link Object#equals}) after the first are ignored.
   */
  public static <K extends @NonNull Object, V extends @NonNull Object>
      ImmutableSetMultimap<K, V> of(K k1, V v1, K k2, V v2) {
    ImmutableSetMultimap.Builder<K, V> builder = ImmutableSetMultimap.builder();
    builder.put(k1, v1);
    builder.put(k2, v2);
    return builder.build();
  }

  /**
   * Returns an immutable multimap containing the given entries, in order. Repeated occurrences of
   * an entry (according to {@link Object#equals}) after the first are ignored.
   */
  public static <K extends @NonNull Object, V extends @NonNull Object>
      ImmutableSetMultimap<K, V> of(K k1, V v1, K k2, V v2, K k3, V v3) {
    ImmutableSetMultimap.Builder<K, V> builder = ImmutableSetMultimap.builder();
    builder.put(k1, v1);
    builder.put(k2, v2);
    builder.put(k3, v3);
    return builder.build();
  }

  /**
   * Returns an immutable multimap containing the given entries, in order. Repeated occurrences of
   * an entry (according to {@link Object#equals}) after the first are ignored.
   */
  public static <K extends @NonNull Object, V extends @NonNull Object>
      ImmutableSetMultimap<K, V> of(K k1, V v1, K k2, V v2, K k3, V v3, K k4, V v4) {
    ImmutableSetMultimap.Builder<K, V> builder = ImmutableSetMultimap.builder();
    builder.put(k1, v1);
    builder.put(k2, v2);
    builder.put(k3, v3);
    builder.put(k4, v4);
    return builder.build();
  }

  /**
   * Returns an immutable multimap containing the given entries, in order. Repeated occurrences of
   * an entry (according to {@link Object#equals}) after the first are ignored.
   */
  public static <K extends @NonNull Object, V extends @NonNull Object>
      ImmutableSetMultimap<K, V> of(K k1, V v1, K k2, V v2, K k3, V v3, K k4, V v4, K k5, V v5) {
    ImmutableSetMultimap.Builder<K, V> builder = ImmutableSetMultimap.builder();
    builder.put(k1, v1);
    builder.put(k2, v2);
    builder.put(k3, v3);
    builder.put(k4, v4);
    builder.put(k5, v5);
    return builder.build();
  }

  // looking for of() with > 5 entries? Use the builder instead.

  /** Returns a new {@link Builder}. */
  public static <K extends @NonNull Object, V extends @NonNull Object> Builder<K, V> builder() {
    return new Builder<>();
  }

  /**
   * A builder for creating immutable {@code SetMultimap} instances, especially {@code public static
   * final} multimaps ("constant multimaps"). Example:
   *
   * <pre>{@code
   * static final Multimap<String, Integer> STRING_TO_INTEGER_MULTIMAP =
   *     new ImmutableSetMultimap.Builder<String, Integer>()
   *         .put("one", 1)
   *         .putAll("several", 1, 2, 3)
   *         .putAll("many", 1, 2, 3, 4, 5)
   *         .build();
   * }</pre>
   *
   * <p>Builder instances can be reused; it is safe to call {@link #build} multiple times to build
   * multiple multimaps in series. Each multimap contains the key-value mappings in the previously
   * created multimaps.
   *
   * @since 2.0
   */
  public static final class Builder<K extends @NonNull Object, V extends @NonNull Object>
      extends ImmutableMultimap.Builder<K, V> {
    /**
     * Creates a new builder. The returned builder is equivalent to the builder generated by {@link
     * ImmutableSetMultimap#builder}.
     */
    public Builder() {
      super();
    }

    @Override
    Collection<V> newMutableValueCollection() {
      return Platform.preservesInsertionOrderOnAddsSet();
    }

    /** Adds a key-value mapping to the built multimap if it is not already present. */
    @CanIgnoreReturnValue
    @Override
    public Builder<K, V> put(K key, V value) {
      super.put(key, value);
      return this;
    }

    /**
     * Adds an entry to the built multimap if it is not already present.
     *
     * @since 11.0
     */
    @CanIgnoreReturnValue
    @Override
    public Builder<K, V> put(Entry<? extends K, ? extends V> entry) {
      super.put(entry);
      return this;
    }

    /**
     * {@inheritDoc}
     *
     * @since 19.0
     */
    @CanIgnoreReturnValue
    @Beta
    @Override
    public Builder<K, V> putAll(Iterable<? extends Entry<? extends K, ? extends V>> entries) {
      super.putAll(entries);
      return this;
    }

    @CanIgnoreReturnValue
    @Override
    public Builder<K, V> putAll(K key, Iterable<? extends V> values) {
      super.putAll(key, values);
      return this;
    }

    @CanIgnoreReturnValue
    @Override
    public Builder<K, V> putAll(K key, V... values) {
      return putAll(key, Arrays.asList(values));
    }

    @CanIgnoreReturnValue
    @Override
    public Builder<K, V> putAll(Multimap<? extends K, ? extends V> multimap) {
      for (Entry<? extends K, ? extends Collection<? extends V>> entry :
          multimap.asMap().entrySet()) {
        putAll(entry.getKey(), entry.getValue());
      }
      return this;
    }

    @CanIgnoreReturnValue
    @Override
    Builder<K, V> combine(ImmutableMultimap.Builder<K, V> other) {
      super.combine(other);
      return this;
    }

    /**
     * {@inheritDoc}
     *
     * @since 8.0
     */
    @CanIgnoreReturnValue
    @Override
    public Builder<K, V> orderKeysBy(Comparator<? super K> keyComparator) {
      super.orderKeysBy(keyComparator);
      return this;
    }

    /**
     * Specifies the ordering of the generated multimap's values for each key.
     *
     * <p>If this method is called, the sets returned by the {@code get()} method of the generated
     * multimap and its {@link Multimap#asMap()} view are {@link ImmutableSortedSet} instances.
     * However, serialization does not preserve that property, though it does maintain the key and
     * value ordering.
     *
     * @since 8.0
     */
    // TODO: Make serialization behavior consistent.
    @CanIgnoreReturnValue
    @Override
    public Builder<K, V> orderValuesBy(Comparator<? super V> valueComparator) {
      super.orderValuesBy(valueComparator);
      return this;
    }

    /** Returns a newly-created immutable set multimap. */
    @Override
    public ImmutableSetMultimap<K, V> build() {
      Collection<Map.Entry<K, Collection<V>>> mapEntries = builderMap.entrySet();
      if (keyComparator != null) {
        mapEntries = Ordering.from(keyComparator).<K>onKeys().immutableSortedCopy(mapEntries);
      }
      return fromMapEntries(mapEntries, valueComparator);
    }
  }

  /**
   * Returns an immutable set multimap containing the same mappings as {@code multimap}. The
   * generated multimap's key and value orderings correspond to the iteration ordering of the {@code
   * multimap.asMap()} view. Repeated occurrences of an entry in the multimap after the first are
   * ignored.
   *
   * <p>Despite the method name, this method attempts to avoid actually copying the data when it is
   * safe to do so. The exact circumstances under which a copy will or will not be performed are
   * undocumented and subject to change.
   *
   * @throws NullPointerException if any key or value in {@code multimap} is null
   */
  public static <K extends @NonNull Object, V extends @NonNull Object>
      ImmutableSetMultimap<K, V> copyOf(Multimap<? extends K, ? extends V> multimap) {
    return copyOf(multimap, null);
  }

  private static <K extends @NonNull Object, V extends @NonNull Object>
      ImmutableSetMultimap<K, V> copyOf(
          Multimap<? extends K, ? extends V> multimap,
          @Nullable Comparator<? super V> valueComparator) {
    checkNotNull(multimap); // eager for GWT
    if (multimap.isEmpty() && valueComparator == null) {
      return of();
    }

    if (multimap instanceof ImmutableSetMultimap) {
      @SuppressWarnings("unchecked") // safe since multimap is not writable
      ImmutableSetMultimap<K, V> kvMultimap = (ImmutableSetMultimap<K, V>) multimap;
      if (!kvMultimap.isPartialView()) {
        return kvMultimap;
      }
    }

    return fromMapEntries(multimap.asMap().entrySet(), valueComparator);
  }

  /**
   * Returns an immutable multimap containing the specified entries. The returned multimap iterates
   * over keys in the order they were first encountered in the input, and the values for each key
   * are iterated in the order they were encountered. If two values for the same key are {@linkplain
   * Object#equals equal}, the first value encountered is used.
   *
   * @throws NullPointerException if any key, value, or entry is null
   * @since 19.0
   */
  @Beta
  public static <K extends @NonNull Object, V extends @NonNull Object>
      ImmutableSetMultimap<K, V> copyOf(
          Iterable<? extends Entry<? extends K, ? extends V>> entries) {
    return new Builder<K, V>().putAll(entries).build();
  }

  /** Creates an ImmutableSetMultimap from an asMap.entrySet. */
  static <K extends @NonNull Object, V extends @NonNull Object>
      ImmutableSetMultimap<K, V> fromMapEntries(
          Collection<? extends Map.Entry<? extends K, ? extends Collection<? extends V>>>
              mapEntries,
          @Nullable Comparator<? super V> valueComparator) {
    if (mapEntries.isEmpty()) {
      return of();
    }
    ImmutableMap.Builder<K, ImmutableSet<V>> builder =
        new ImmutableMap.Builder<>(mapEntries.size());
    int size = 0;

    for (Entry<? extends K, ? extends Collection<? extends V>> entry : mapEntries) {
      K key = entry.getKey();
      Collection<? extends V> values = entry.getValue();
      ImmutableSet<V> set = valueSet(valueComparator, values);
      if (!set.isEmpty()) {
        builder.put(key, set);
        size += set.size();
      }
    }

    return new ImmutableSetMultimap<>(builder.build(), size, valueComparator);
  }

  /**
   * Returned by get() when a missing key is provided. Also holds the comparator, if any, used for
   * values.
   */
  private final transient ImmutableSet<V> emptySet;

  ImmutableSetMultimap(
      ImmutableMap<K, ImmutableSet<V>> map,
      int size,
      @Nullable Comparator<? super V> valueComparator) {
    super(map, size);
    this.emptySet = emptySet(valueComparator);
  }

  // views

  /**
   * Returns an immutable set of the values for the given key. If no mappings in the multimap have
   * the provided key, an empty immutable set is returned. The values are in the same order as the
   * parameters used to build this multimap.
   */
  @Override
  public ImmutableSet<V> get(K key) {
    // This cast is safe as its type is known in constructor.
    ImmutableSet<V> set = (ImmutableSet<V>) map.get(key);
    return MoreObjects.firstNonNull(set, emptySet);
  }

<<<<<<< HEAD
  @LazyInit @Nullable @RetainedWith private transient ImmutableSetMultimap<V, K> inverse;
=======
  @LazyInit @RetainedWith private transient ImmutableSetMultimap<V, K> inverse;
>>>>>>> e71bcee7

  /**
   * {@inheritDoc}
   *
   * <p>Because an inverse of a set multimap cannot contain multiple pairs with the same key and
   * value, this method returns an {@code ImmutableSetMultimap} rather than the {@code
   * ImmutableMultimap} specified in the {@code ImmutableMultimap} class.
   */
  @Override
  public ImmutableSetMultimap<V, K> inverse() {
    ImmutableSetMultimap<V, K> result = inverse;
    return (result == null) ? (inverse = invert()) : result;
  }

  private ImmutableSetMultimap<V, K> invert() {
    Builder<V, K> builder = builder();
    for (Entry<K, V> entry : entries()) {
      builder.put(entry.getValue(), entry.getKey());
    }
    ImmutableSetMultimap<V, K> invertedMultimap = builder.build();
    invertedMultimap.inverse = this;
    return invertedMultimap;
  }

  /**
   * Guaranteed to throw an exception and leave the multimap unmodified.
   *
   * @throws UnsupportedOperationException always
   * @deprecated Unsupported operation.
   */
  @CanIgnoreReturnValue
  @Deprecated
  @Override
  public ImmutableSet<V> removeAll(@Nullable Object key) {
    throw new UnsupportedOperationException();
  }

  /**
   * Guaranteed to throw an exception and leave the multimap unmodified.
   *
   * @throws UnsupportedOperationException always
   * @deprecated Unsupported operation.
   */
  @CanIgnoreReturnValue
  @Deprecated
  @Override
  public ImmutableSet<V> replaceValues(K key, Iterable<? extends V> values) {
    throw new UnsupportedOperationException();
  }

<<<<<<< HEAD
  private transient @Nullable ImmutableSet<Entry<K, V>> entries;
=======
  @LazyInit @RetainedWith private transient ImmutableSet<Entry<K, V>> entries;
>>>>>>> e71bcee7

  /**
   * Returns an immutable collection of all key-value pairs in the multimap. Its iterator traverses
   * the values for the first key, the values for the second key, and so on.
   */
  @Override
  public ImmutableSet<Entry<K, V>> entries() {
    ImmutableSet<Entry<K, V>> result = entries;
    return result == null ? (entries = new EntrySet<>(this)) : result;
  }

  private static final class EntrySet<K extends @NonNull Object, V extends @NonNull Object>
      extends ImmutableSet<Entry<K, V>> {
    @Weak private final transient ImmutableSetMultimap<K, V> multimap;

    EntrySet(ImmutableSetMultimap<K, V> multimap) {
      this.multimap = multimap;
    }

    @Override
    public boolean contains(@Nullable Object object) {
      if (object instanceof Entry) {
        Entry<? extends @Nullable Object, ? extends @Nullable Object> entry =
            (Entry<? extends @Nullable Object, ? extends @Nullable Object>) object;
        return multimap.containsEntry(entry.getKey(), entry.getValue());
      }
      return false;
    }

    @Override
    public int size() {
      return multimap.size();
    }

    @Override
    public UnmodifiableIterator<Entry<K, V>> iterator() {
      return multimap.entryIterator();
    }

    @Override
    boolean isPartialView() {
      return false;
    }
  }

  private static <V extends @NonNull Object> ImmutableSet<V> valueSet(
      @Nullable Comparator<? super V> valueComparator, Collection<? extends V> values) {
    return (valueComparator == null)
        ? ImmutableSet.copyOf(values)
        : ImmutableSortedSet.copyOf(valueComparator, values);
  }

  private static <V extends @NonNull Object> ImmutableSet<V> emptySet(
      @Nullable Comparator<? super V> valueComparator) {
    return (valueComparator == null)
        ? ImmutableSet.<V>of()
        : ImmutableSortedSet.<V>emptySet(valueComparator);
  }

  private static <V extends @NonNull Object> ImmutableSet.Builder<V> valuesBuilder(
      @Nullable Comparator<? super V> valueComparator) {
    return (valueComparator == null)
        ? new ImmutableSet.Builder<V>()
        : new ImmutableSortedSet.Builder<V>(valueComparator);
  }

  /**
   * @serialData number of distinct keys, and then for each distinct key: the key, the number of
   *     values for that key, and the key's values
   */
  @GwtIncompatible // java.io.ObjectOutputStream
  private void writeObject(ObjectOutputStream stream) throws IOException {
    stream.defaultWriteObject();
    stream.writeObject(valueComparator());
    Serialization.writeMultimap(this, stream);
  }

  @Nullable
  Comparator<? super V> valueComparator() {
    return emptySet instanceof ImmutableSortedSet
        ? ((ImmutableSortedSet<V>) emptySet).comparator()
        : null;
  }

  @GwtIncompatible // java serialization
  private static final class SetFieldSettersHolder {
    static final Serialization.FieldSetter<ImmutableSetMultimap> EMPTY_SET_FIELD_SETTER =
        Serialization.getFieldSetter(ImmutableSetMultimap.class, "emptySet");
  }

  @GwtIncompatible // java.io.ObjectInputStream
  // Serialization type safety is at the caller's mercy.
  @SuppressWarnings("unchecked")
  private void readObject(ObjectInputStream stream) throws IOException, ClassNotFoundException {
    stream.defaultReadObject();
    Comparator<Object> valueComparator = (Comparator<Object>) stream.readObject();
    int keyCount = stream.readInt();
    if (keyCount < 0) {
      throw new InvalidObjectException("Invalid key count " + keyCount);
    }
    ImmutableMap.Builder<Object, ImmutableSet<Object>> builder = ImmutableMap.builder();
    int tmpSize = 0;

    for (int i = 0; i < keyCount; i++) {
      Object key = stream.readObject();
      int valueCount = stream.readInt();
      if (valueCount <= 0) {
        throw new InvalidObjectException("Invalid value count " + valueCount);
      }

      ImmutableSet.Builder<Object> valuesBuilder = valuesBuilder(valueComparator);
      for (int j = 0; j < valueCount; j++) {
        valuesBuilder.add(stream.readObject());
      }
      ImmutableSet<Object> valueSet = valuesBuilder.build();
      if (valueSet.size() != valueCount) {
        throw new InvalidObjectException("Duplicate key-value pairs exist for key " + key);
      }
      builder.put(key, valueSet);
      tmpSize += valueCount;
    }

    ImmutableMap<Object, ImmutableSet<Object>> tmpMap;
    try {
      tmpMap = builder.build();
    } catch (IllegalArgumentException e) {
      throw (InvalidObjectException) new InvalidObjectException(e.getMessage()).initCause(e);
    }

    FieldSettersHolder.MAP_FIELD_SETTER.set(this, tmpMap);
    FieldSettersHolder.SIZE_FIELD_SETTER.set(this, tmpSize);
    SetFieldSettersHolder.EMPTY_SET_FIELD_SETTER.set(this, emptySet(valueComparator));
  }

  @GwtIncompatible // not needed in emulated source.
  private static final long serialVersionUID = 0;
}<|MERGE_RESOLUTION|>--- conflicted
+++ resolved
@@ -40,11 +40,8 @@
 import java.util.stream.Collector;
 import java.util.stream.Collectors;
 import java.util.stream.Stream;
-<<<<<<< HEAD
 import org.checkerframework.checker.nullness.qual.NonNull;
 import org.checkerframework.checker.nullness.qual.Nullable;
-=======
->>>>>>> e71bcee7
 
 /**
  * A {@link SetMultimap} whose contents will never change, with many other important properties
@@ -476,11 +473,7 @@
     return MoreObjects.firstNonNull(set, emptySet);
   }
 
-<<<<<<< HEAD
-  @LazyInit @Nullable @RetainedWith private transient ImmutableSetMultimap<V, K> inverse;
-=======
-  @LazyInit @RetainedWith private transient ImmutableSetMultimap<V, K> inverse;
->>>>>>> e71bcee7
+  @LazyInit @RetainedWith private transient @Nullable ImmutableSetMultimap<V, K> inverse;
 
   /**
    * {@inheritDoc}
@@ -531,11 +524,7 @@
     throw new UnsupportedOperationException();
   }
 
-<<<<<<< HEAD
-  private transient @Nullable ImmutableSet<Entry<K, V>> entries;
-=======
-  @LazyInit @RetainedWith private transient ImmutableSet<Entry<K, V>> entries;
->>>>>>> e71bcee7
+  @LazyInit @RetainedWith private transient @Nullable ImmutableSet<Entry<K, V>> entries;
 
   /**
    * Returns an immutable collection of all key-value pairs in the multimap. Its iterator traverses
