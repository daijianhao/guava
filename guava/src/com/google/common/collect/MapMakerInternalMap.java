/*
 * Copyright (C) 2009 The Guava Authors
 *
 * Licensed under the Apache License, Version 2.0 (the "License"); you may not use this file except
 * in compliance with the License. You may obtain a copy of the License at
 *
 * http://www.apache.org/licenses/LICENSE-2.0
 *
 * Unless required by applicable law or agreed to in writing, software distributed under the License
 * is distributed on an "AS IS" BASIS, WITHOUT WARRANTIES OR CONDITIONS OF ANY KIND, either express
 * or implied. See the License for the specific language governing permissions and limitations under
 * the License.
 */

package com.google.common.collect;

import static com.google.common.base.Preconditions.checkNotNull;
import static com.google.common.collect.CollectPreconditions.checkRemove;

import com.google.common.annotations.GwtIncompatible;
import com.google.common.annotations.VisibleForTesting;
import com.google.common.base.Equivalence;
import com.google.common.collect.MapMaker.Dummy;
import com.google.common.primitives.Ints;
import com.google.errorprone.annotations.CanIgnoreReturnValue;
import com.google.errorprone.annotations.concurrent.GuardedBy;
import com.google.j2objc.annotations.Weak;
import com.google.j2objc.annotations.WeakOuter;
import java.io.IOException;
import java.io.ObjectInputStream;
import java.io.ObjectOutputStream;
import java.io.Serializable;
import java.lang.ref.Reference;
import java.lang.ref.ReferenceQueue;
import java.lang.ref.WeakReference;
import java.util.AbstractCollection;
import java.util.AbstractMap;
import java.util.AbstractSet;
import java.util.ArrayList;
import java.util.Collection;
import java.util.Iterator;
import java.util.Map;
import java.util.NoSuchElementException;
import java.util.Set;
import java.util.concurrent.CancellationException;
import java.util.concurrent.ConcurrentMap;
import java.util.concurrent.atomic.AtomicInteger;
import java.util.concurrent.atomic.AtomicReferenceArray;
import java.util.concurrent.locks.ReentrantLock;
<<<<<<< HEAD
import org.checkerframework.checker.nullness.qual.MonotonicNonNull;
=======
import org.checkerframework.checker.nullness.qual.Nullable;
>>>>>>> 1c9f547e

/**
 * The concurrent hash map implementation built by {@link MapMaker}.
 *
 * <p>This implementation is heavily derived from revision 1.96 of <a
 * href="http://tinyurl.com/ConcurrentHashMap">ConcurrentHashMap.java</a>.
 *
 * @param <K> the type of the keys in the map
 * @param <V> the type of the values in the map
 * @param <E> the type of the {@link InternalEntry} entry implementation used internally
 * @param <S> the type of the {@link Segment} entry implementation used internally
 * @author Bob Lee
 * @author Charles Fry
 * @author Doug Lea ({@code ConcurrentHashMap})
 */
// TODO(kak/cpovirk): Consider removing @CanIgnoreReturnValue from this class.
@GwtIncompatible
@SuppressWarnings("GuardedBy") // TODO(b/35466881): Fix or suppress.
class MapMakerInternalMap<
        K,
        V,
        E extends MapMakerInternalMap.InternalEntry<K, V, E>,
        S extends MapMakerInternalMap.Segment<K, V, E, S>>
    extends AbstractMap<K, V> implements ConcurrentMap<K, V>, Serializable {

  /*
   * The basic strategy is to subdivide the table among Segments, each of which itself is a
   * concurrently readable hash table. The map supports non-blocking reads and concurrent writes
   * across different segments.
   *
   * The page replacement algorithm's data structures are kept casually consistent with the map. The
   * ordering of writes to a segment is sequentially consistent. An update to the map and recording
   * of reads may not be immediately reflected on the algorithm's data structures. These structures
   * are guarded by a lock and operations are applied in batches to avoid lock contention. The
   * penalty of applying the batches is spread across threads so that the amortized cost is slightly
   * higher than performing just the operation without enforcing the capacity constraint.
   *
   * This implementation uses a per-segment queue to record a memento of the additions, removals,
   * and accesses that were performed on the map. The queue is drained on writes and when it exceeds
   * its capacity threshold.
   *
   * The Least Recently Used page replacement algorithm was chosen due to its simplicity, high hit
   * rate, and ability to be implemented with O(1) time complexity. The initial LRU implementation
   * operates per-segment rather than globally for increased implementation simplicity. We expect
   * the cache hit rate to be similar to that of a global LRU algorithm.
   */

  // Constants

  /**
   * The maximum capacity, used if a higher value is implicitly specified by either of the
   * constructors with arguments. MUST be a power of two no greater than {@code 1<<30} to ensure
   * that entries are indexable using ints.
   */
  static final int MAXIMUM_CAPACITY = Ints.MAX_POWER_OF_TWO;

  /** The maximum number of segments to allow; used to bound constructor arguments. */
  static final int MAX_SEGMENTS = 1 << 16; // slightly conservative

  /** Number of (unsynchronized) retries in the containsValue method. */
  static final int CONTAINS_VALUE_RETRIES = 3;

  /**
   * Number of cache access operations that can be buffered per segment before the cache's recency
   * ordering information is updated. This is used to avoid lock contention by recording a memento
   * of reads and delaying a lock acquisition until the threshold is crossed or a mutation occurs.
   *
   * <p>This must be a (2^n)-1 as it is used as a mask.
   */
  static final int DRAIN_THRESHOLD = 0x3F;

  /**
   * Maximum number of entries to be drained in a single cleanup run. This applies independently to
   * the cleanup queue and both reference queues.
   */
  // TODO(fry): empirically optimize this
  static final int DRAIN_MAX = 16;

  static final long CLEANUP_EXECUTOR_DELAY_SECS = 60;

  // Fields

  /**
   * Mask value for indexing into segments. The upper bits of a key's hash code are used to choose
   * the segment.
   */
  final transient int segmentMask;

  /**
   * Shift value for indexing within segments. Helps prevent entries that end up in the same segment
   * from also ending up in the same bucket.
   */
  final transient int segmentShift;

  /** The segments, each of which is a specialized hash table. */
  final transient Segment<K, V, E, S>[] segments;

  /** The concurrency level. */
  final int concurrencyLevel;

  /** Strategy for comparing keys. */
  final Equivalence<Object> keyEquivalence;

  /** Strategy for handling entries and segments in a type-safe and efficient manner. */
  final transient InternalEntryHelper<K, V, E, S> entryHelper;

  /**
   * Creates a new, empty map with the specified strategy, initial capacity and concurrency level.
   */
  private MapMakerInternalMap(MapMaker builder, InternalEntryHelper<K, V, E, S> entryHelper) {
    concurrencyLevel = Math.min(builder.getConcurrencyLevel(), MAX_SEGMENTS);

    keyEquivalence = builder.getKeyEquivalence();
    this.entryHelper = entryHelper;

    int initialCapacity = Math.min(builder.getInitialCapacity(), MAXIMUM_CAPACITY);

    // Find power-of-two sizes best matching arguments. Constraints:
    // (segmentCount > concurrencyLevel)
    int segmentShift = 0;
    int segmentCount = 1;
    while (segmentCount < concurrencyLevel) {
      ++segmentShift;
      segmentCount <<= 1;
    }
    this.segmentShift = 32 - segmentShift;
    segmentMask = segmentCount - 1;

    this.segments = newSegmentArray(segmentCount);

    int segmentCapacity = initialCapacity / segmentCount;
    if (segmentCapacity * segmentCount < initialCapacity) {
      ++segmentCapacity;
    }

    int segmentSize = 1;
    while (segmentSize < segmentCapacity) {
      segmentSize <<= 1;
    }

    for (int i = 0; i < this.segments.length; ++i) {
      this.segments[i] = createSegment(segmentSize, MapMaker.UNSET_INT);
    }
  }

  /** Returns a fresh {@link MapMakerInternalMap} as specified by the given {@code builder}. */
  static <K, V> MapMakerInternalMap<K, V, ? extends InternalEntry<K, V, ?>, ?> create(
      MapMaker builder) {
    if (builder.getKeyStrength() == Strength.STRONG
        && builder.getValueStrength() == Strength.STRONG) {
      return new MapMakerInternalMap<>(builder, StrongKeyStrongValueEntry.Helper.<K, V>instance());
    }
    if (builder.getKeyStrength() == Strength.STRONG
        && builder.getValueStrength() == Strength.WEAK) {
      return new MapMakerInternalMap<>(builder, StrongKeyWeakValueEntry.Helper.<K, V>instance());
    }
    if (builder.getKeyStrength() == Strength.WEAK
        && builder.getValueStrength() == Strength.STRONG) {
      return new MapMakerInternalMap<>(builder, WeakKeyStrongValueEntry.Helper.<K, V>instance());
    }
    if (builder.getKeyStrength() == Strength.WEAK && builder.getValueStrength() == Strength.WEAK) {
      return new MapMakerInternalMap<>(builder, WeakKeyWeakValueEntry.Helper.<K, V>instance());
    }
    throw new AssertionError();
  }

  /**
   * Returns a fresh {@link MapMakerInternalMap} with {@link MapMaker.Dummy} values but otherwise as
   * specified by the given {@code builder}. The returned {@link MapMakerInternalMap} will be
   * optimized to saved memory. Since {@link MapMaker.Dummy} is a singleton, we don't need to store
   * any values at all. Because of this optimization, {@code build.getValueStrength()} must be
   * {@link Strength#STRONG}.
   *
   * <p>This method is intended to only be used by the internal implementation of {@link Interners},
   * since a map of dummy values is the exact use case there.
   */
  static <K>
      MapMakerInternalMap<K, Dummy, ? extends InternalEntry<K, Dummy, ?>, ?> createWithDummyValues(
          MapMaker builder) {
    if (builder.getKeyStrength() == Strength.STRONG
        && builder.getValueStrength() == Strength.STRONG) {
      return new MapMakerInternalMap<>(builder, StrongKeyDummyValueEntry.Helper.<K>instance());
    }
    if (builder.getKeyStrength() == Strength.WEAK
        && builder.getValueStrength() == Strength.STRONG) {
      return new MapMakerInternalMap<>(builder, WeakKeyDummyValueEntry.Helper.<K>instance());
    }
    if (builder.getValueStrength() == Strength.WEAK) {
      throw new IllegalArgumentException("Map cannot have both weak and dummy values");
    }
    throw new AssertionError();
  }

  enum Strength {
    STRONG {
      @Override
      Equivalence<Object> defaultEquivalence() {
        return Equivalence.equals();
      }
    },

    WEAK {
      @Override
      Equivalence<Object> defaultEquivalence() {
        return Equivalence.identity();
      }
    };

    /**
     * Returns the default equivalence strategy used to compare and hash keys or values referenced
     * at this strength. This strategy will be used unless the user explicitly specifies an
     * alternate strategy.
     */
    abstract Equivalence<Object> defaultEquivalence();
  }

  /**
   * A helper object for operating on {@link InternalEntry} instances in a type-safe and efficient
   * manner.
   *
   * <p>For each of the four combinations of strong/weak key and strong/weak value, there are
   * corresponding {@link InternalEntry}, {@link Segment}, and {@link InternalEntryHelper}
   * implementations.
   *
   * @param <K> the type of the key in each entry
   * @param <V> the type of the value in each entry
   * @param <E> the type of the {@link InternalEntry} entry implementation
   * @param <S> the type of the {@link Segment} entry implementation
   */
  interface InternalEntryHelper<
      K, V, E extends InternalEntry<K, V, E>, S extends Segment<K, V, E, S>> {
    /** The strength of the key type in each entry. */
    Strength keyStrength();

    /** The strength of the value type in each entry. */
    Strength valueStrength();

    /** Returns a freshly created segment, typed at the {@code S} type. */
    S newSegment(MapMakerInternalMap<K, V, E, S> map, int initialCapacity, int maxSegmentSize);

    /**
     * Returns a freshly created entry, typed at the {@code E} type, for the given {@code segment}.
     */
    E newEntry(S segment, K key, int hash, E next);

    /**
     * Returns a freshly created entry, typed at the {@code E} type, for the given {@code segment},
     * that is a copy of the given {@code entry}.
     */
    E copy(S segment, E entry, E newNext);

    /**
     * Sets the value of the given {@code entry} in the given {@code segment} to be the given {@code
     * value}
     */
    void setValue(S segment, E entry, V value);
  }

  /**
   * An entry in a hash table of a {@link Segment}.
   *
   * <p>Entries in the map can be in the following states:
   *
   * <p>Valid: - Live: valid key/value are set
   *
   * <p>Invalid: - Collected: key/value was partially collected, but not yet cleaned up
   */
  interface InternalEntry<K, V, E extends InternalEntry<K, V, E>> {
    /** Gets the next entry in the chain. */
    E getNext();

    /** Gets the entry's hash. */
    int getHash();

    /** Gets the key for this entry. */
    K getKey();

    /** Gets the value for the entry. */
    V getValue();
  }

  /*
   * Note: the following classes have a lot of duplicate code. It sucks, but it saves a lot of
   * memory. If only Java had mixins!
   */

  /** Base class for {@link InternalEntry} implementations for strong keys. */
  abstract static class AbstractStrongKeyEntry<K, V, E extends InternalEntry<K, V, E>>
      implements InternalEntry<K, V, E> {
    final K key;
    final int hash;
    final E next;

    AbstractStrongKeyEntry(K key, int hash, E next) {
      this.key = key;
      this.hash = hash;
      this.next = next;
    }

    @Override
    public K getKey() {
      return this.key;
    }

    @Override
    public int getHash() {
      return hash;
    }

    @Override
    public E getNext() {
      return next;
    }
  }

  /** Marker interface for {@link InternalEntry} implementations for strong values. */
  interface StrongValueEntry<K, V, E extends InternalEntry<K, V, E>>
      extends InternalEntry<K, V, E> {}

  /** Marker interface for {@link InternalEntry} implementations for weak values. */
  interface WeakValueEntry<K, V, E extends InternalEntry<K, V, E>> extends InternalEntry<K, V, E> {
    /** Gets the weak value reference held by entry. */
    WeakValueReference<K, V, E> getValueReference();

    /**
     * Clears the weak value reference held by the entry. Should be used when the entry's value is
     * overwritten.
     */
    void clearValue();
  }

  @SuppressWarnings("unchecked") // impl never uses a parameter or returns any non-null value
  static <K, V, E extends InternalEntry<K, V, E>>
      WeakValueReference<K, V, E> unsetWeakValueReference() {
    return (WeakValueReference<K, V, E>) UNSET_WEAK_VALUE_REFERENCE;
  }

  /** Concrete implementation of {@link InternalEntry} for strong keys and strong values. */
  static final class StrongKeyStrongValueEntry<K, V>
      extends AbstractStrongKeyEntry<K, V, StrongKeyStrongValueEntry<K, V>>
      implements StrongValueEntry<K, V, StrongKeyStrongValueEntry<K, V>> {
    private volatile V value = null;

    StrongKeyStrongValueEntry(K key, int hash, StrongKeyStrongValueEntry<K, V> next) {
      super(key, hash, next);
    }

    @Override
    public V getValue() {
      return value;
    }

    void setValue(V value) {
      this.value = value;
    }

    StrongKeyStrongValueEntry<K, V> copy(StrongKeyStrongValueEntry<K, V> newNext) {
      StrongKeyStrongValueEntry<K, V> newEntry =
          new StrongKeyStrongValueEntry<>(this.key, this.hash, newNext);
      newEntry.value = this.value;
      return newEntry;
    }

    /** Concrete implementation of {@link InternalEntryHelper} for strong keys and strong values. */
    static final class Helper<K, V>
        implements InternalEntryHelper<
            K, V, StrongKeyStrongValueEntry<K, V>, StrongKeyStrongValueSegment<K, V>> {
      private static final Helper<?, ?> INSTANCE = new Helper<>();

      @SuppressWarnings("unchecked")
      static <K, V> Helper<K, V> instance() {
        return (Helper<K, V>) INSTANCE;
      }

      @Override
      public Strength keyStrength() {
        return Strength.STRONG;
      }

      @Override
      public Strength valueStrength() {
        return Strength.STRONG;
      }

      @Override
      public StrongKeyStrongValueSegment<K, V> newSegment(
          MapMakerInternalMap<
                  K, V, StrongKeyStrongValueEntry<K, V>, StrongKeyStrongValueSegment<K, V>>
              map,
          int initialCapacity,
          int maxSegmentSize) {
        return new StrongKeyStrongValueSegment<>(map, initialCapacity, maxSegmentSize);
      }

      @Override
      public StrongKeyStrongValueEntry<K, V> copy(
          StrongKeyStrongValueSegment<K, V> segment,
          StrongKeyStrongValueEntry<K, V> entry,
          StrongKeyStrongValueEntry<K, V> newNext) {
        return entry.copy(newNext);
      }

      @Override
      public void setValue(
          StrongKeyStrongValueSegment<K, V> segment,
          StrongKeyStrongValueEntry<K, V> entry,
          V value) {
        entry.setValue(value);
      }

      @Override
      public StrongKeyStrongValueEntry<K, V> newEntry(
          StrongKeyStrongValueSegment<K, V> segment,
          K key,
          int hash,
          StrongKeyStrongValueEntry<K, V> next) {
        return new StrongKeyStrongValueEntry<>(key, hash, next);
      }
    }
  }

  /** Concrete implementation of {@link InternalEntry} for strong keys and weak values. */
  static final class StrongKeyWeakValueEntry<K, V>
      extends AbstractStrongKeyEntry<K, V, StrongKeyWeakValueEntry<K, V>>
      implements WeakValueEntry<K, V, StrongKeyWeakValueEntry<K, V>> {
    private volatile WeakValueReference<K, V, StrongKeyWeakValueEntry<K, V>> valueReference =
        unsetWeakValueReference();

    StrongKeyWeakValueEntry(K key, int hash, StrongKeyWeakValueEntry<K, V> next) {
      super(key, hash, next);
    }

    @Override
    public V getValue() {
      return valueReference.get();
    }

    @Override
    public void clearValue() {
      valueReference.clear();
    }

    void setValue(V value, ReferenceQueue<V> queueForValues) {
      WeakValueReference<K, V, StrongKeyWeakValueEntry<K, V>> previous = this.valueReference;
      this.valueReference = new WeakValueReferenceImpl<>(queueForValues, value, this);
      previous.clear();
    }

    StrongKeyWeakValueEntry<K, V> copy(
        ReferenceQueue<V> queueForValues, StrongKeyWeakValueEntry<K, V> newNext) {
      StrongKeyWeakValueEntry<K, V> newEntry = new StrongKeyWeakValueEntry<>(key, hash, newNext);
      newEntry.valueReference = valueReference.copyFor(queueForValues, newEntry);
      return newEntry;
    }

    @Override
    public WeakValueReference<K, V, StrongKeyWeakValueEntry<K, V>> getValueReference() {
      return valueReference;
    }

    /** Concrete implementation of {@link InternalEntryHelper} for strong keys and weak values. */
    static final class Helper<K, V>
        implements InternalEntryHelper<
            K, V, StrongKeyWeakValueEntry<K, V>, StrongKeyWeakValueSegment<K, V>> {
      private static final Helper<?, ?> INSTANCE = new Helper<>();

      @SuppressWarnings("unchecked")
      static <K, V> Helper<K, V> instance() {
        return (Helper<K, V>) INSTANCE;
      }

      @Override
      public Strength keyStrength() {
        return Strength.STRONG;
      }

      @Override
      public Strength valueStrength() {
        return Strength.WEAK;
      }

      @Override
      public StrongKeyWeakValueSegment<K, V> newSegment(
          MapMakerInternalMap<K, V, StrongKeyWeakValueEntry<K, V>, StrongKeyWeakValueSegment<K, V>>
              map,
          int initialCapacity,
          int maxSegmentSize) {
        return new StrongKeyWeakValueSegment<>(map, initialCapacity, maxSegmentSize);
      }

      @Override
      public StrongKeyWeakValueEntry<K, V> copy(
          StrongKeyWeakValueSegment<K, V> segment,
          StrongKeyWeakValueEntry<K, V> entry,
          StrongKeyWeakValueEntry<K, V> newNext) {
        if (Segment.isCollected(entry)) {
          return null;
        }
        return entry.copy(segment.queueForValues, newNext);
      }

      @Override
      public void setValue(
          StrongKeyWeakValueSegment<K, V> segment, StrongKeyWeakValueEntry<K, V> entry, V value) {
        entry.setValue(value, segment.queueForValues);
      }

      @Override
      public StrongKeyWeakValueEntry<K, V> newEntry(
          StrongKeyWeakValueSegment<K, V> segment,
          K key,
          int hash,
          StrongKeyWeakValueEntry<K, V> next) {
        return new StrongKeyWeakValueEntry<>(key, hash, next);
      }
    }
  }

  /** Concrete implementation of {@link InternalEntry} for strong keys and {@link Dummy} values. */
  static final class StrongKeyDummyValueEntry<K>
      extends AbstractStrongKeyEntry<K, Dummy, StrongKeyDummyValueEntry<K>>
      implements StrongValueEntry<K, Dummy, StrongKeyDummyValueEntry<K>> {
    StrongKeyDummyValueEntry(K key, int hash, StrongKeyDummyValueEntry<K> next) {
      super(key, hash, next);
    }

    @Override
    public Dummy getValue() {
      return Dummy.VALUE;
    }

    void setValue(Dummy value) {}

    StrongKeyDummyValueEntry<K> copy(StrongKeyDummyValueEntry<K> newNext) {
      return new StrongKeyDummyValueEntry<K>(this.key, this.hash, newNext);
    }

    /**
     * Concrete implementation of {@link InternalEntryHelper} for strong keys and {@link Dummy}
     * values.
     */
    static final class Helper<K>
        implements InternalEntryHelper<
            K, Dummy, StrongKeyDummyValueEntry<K>, StrongKeyDummyValueSegment<K>> {
      private static final Helper<?> INSTANCE = new Helper<>();

      @SuppressWarnings("unchecked")
      static <K> Helper<K> instance() {
        return (Helper<K>) INSTANCE;
      }

      @Override
      public Strength keyStrength() {
        return Strength.STRONG;
      }

      @Override
      public Strength valueStrength() {
        return Strength.STRONG;
      }

      @Override
      public StrongKeyDummyValueSegment<K> newSegment(
          MapMakerInternalMap<K, Dummy, StrongKeyDummyValueEntry<K>, StrongKeyDummyValueSegment<K>>
              map,
          int initialCapacity,
          int maxSegmentSize) {
        return new StrongKeyDummyValueSegment<K>(map, initialCapacity, maxSegmentSize);
      }

      @Override
      public StrongKeyDummyValueEntry<K> copy(
          StrongKeyDummyValueSegment<K> segment,
          StrongKeyDummyValueEntry<K> entry,
          StrongKeyDummyValueEntry<K> newNext) {
        return entry.copy(newNext);
      }

      @Override
      public void setValue(
          StrongKeyDummyValueSegment<K> segment, StrongKeyDummyValueEntry<K> entry, Dummy value) {}

      @Override
      public StrongKeyDummyValueEntry<K> newEntry(
          StrongKeyDummyValueSegment<K> segment,
          K key,
          int hash,
          StrongKeyDummyValueEntry<K> next) {
        return new StrongKeyDummyValueEntry<K>(key, hash, next);
      }
    }
  }

  /** Base class for {@link InternalEntry} implementations for weak keys. */
  abstract static class AbstractWeakKeyEntry<K, V, E extends InternalEntry<K, V, E>>
      extends WeakReference<K> implements InternalEntry<K, V, E> {
    final int hash;
    final E next;

    AbstractWeakKeyEntry(ReferenceQueue<K> queue, K key, int hash, E next) {
      super(key, queue);
      this.hash = hash;
      this.next = next;
    }

    @Override
    public K getKey() {
      return get();
    }

    @Override
    public int getHash() {
      return hash;
    }

    @Override
    public E getNext() {
      return next;
    }
  }

  /** Concrete implementation of {@link InternalEntry} for weak keys and {@link Dummy} values. */
  static final class WeakKeyDummyValueEntry<K>
      extends AbstractWeakKeyEntry<K, Dummy, WeakKeyDummyValueEntry<K>>
      implements StrongValueEntry<K, Dummy, WeakKeyDummyValueEntry<K>> {
    WeakKeyDummyValueEntry(
        ReferenceQueue<K> queue, K key, int hash, WeakKeyDummyValueEntry<K> next) {
      super(queue, key, hash, next);
    }

    @Override
    public Dummy getValue() {
      return Dummy.VALUE;
    }

    void setValue(Dummy value) {}

    WeakKeyDummyValueEntry<K> copy(
        ReferenceQueue<K> queueForKeys, WeakKeyDummyValueEntry<K> newNext) {
      return new WeakKeyDummyValueEntry<K>(queueForKeys, getKey(), this.hash, newNext);
    }

    /**
     * Concrete implementation of {@link InternalEntryHelper} for weak keys and {@link Dummy}
     * values.
     */
    static final class Helper<K>
        implements InternalEntryHelper<
            K, Dummy, WeakKeyDummyValueEntry<K>, WeakKeyDummyValueSegment<K>> {
      private static final Helper<?> INSTANCE = new Helper<>();

      @SuppressWarnings("unchecked")
      static <K> Helper<K> instance() {
        return (Helper<K>) INSTANCE;
      }

      @Override
      public Strength keyStrength() {
        return Strength.WEAK;
      }

      @Override
      public Strength valueStrength() {
        return Strength.STRONG;
      }

      @Override
      public WeakKeyDummyValueSegment<K> newSegment(
          MapMakerInternalMap<K, Dummy, WeakKeyDummyValueEntry<K>, WeakKeyDummyValueSegment<K>> map,
          int initialCapacity,
          int maxSegmentSize) {
        return new WeakKeyDummyValueSegment<K>(map, initialCapacity, maxSegmentSize);
      }

      @Override
      public WeakKeyDummyValueEntry<K> copy(
          WeakKeyDummyValueSegment<K> segment,
          WeakKeyDummyValueEntry<K> entry,
          WeakKeyDummyValueEntry<K> newNext) {
        if (entry.getKey() == null) {
          // key collected
          return null;
        }
        return entry.copy(segment.queueForKeys, newNext);
      }

      @Override
      public void setValue(
          WeakKeyDummyValueSegment<K> segment, WeakKeyDummyValueEntry<K> entry, Dummy value) {}

      @Override
      public WeakKeyDummyValueEntry<K> newEntry(
          WeakKeyDummyValueSegment<K> segment, K key, int hash, WeakKeyDummyValueEntry<K> next) {
        return new WeakKeyDummyValueEntry<K>(segment.queueForKeys, key, hash, next);
      }
    }
  }

  /** Concrete implementation of {@link InternalEntry} for weak keys and strong values. */
  static final class WeakKeyStrongValueEntry<K, V>
      extends AbstractWeakKeyEntry<K, V, WeakKeyStrongValueEntry<K, V>>
      implements StrongValueEntry<K, V, WeakKeyStrongValueEntry<K, V>> {
    private volatile V value = null;

    WeakKeyStrongValueEntry(
        ReferenceQueue<K> queue, K key, int hash, WeakKeyStrongValueEntry<K, V> next) {
      super(queue, key, hash, next);
    }

    @Override
    public V getValue() {
      return value;
    }

    void setValue(V value) {
      this.value = value;
    }

    WeakKeyStrongValueEntry<K, V> copy(
        ReferenceQueue<K> queueForKeys, WeakKeyStrongValueEntry<K, V> newNext) {
      WeakKeyStrongValueEntry<K, V> newEntry =
          new WeakKeyStrongValueEntry<>(queueForKeys, getKey(), this.hash, newNext);
      newEntry.setValue(value);
      return newEntry;
    }

    /** Concrete implementation of {@link InternalEntryHelper} for weak keys and strong values. */
    static final class Helper<K, V>
        implements InternalEntryHelper<
            K, V, WeakKeyStrongValueEntry<K, V>, WeakKeyStrongValueSegment<K, V>> {
      private static final Helper<?, ?> INSTANCE = new Helper<>();

      @SuppressWarnings("unchecked")
      static <K, V> Helper<K, V> instance() {
        return (Helper<K, V>) INSTANCE;
      }

      @Override
      public Strength keyStrength() {
        return Strength.WEAK;
      }

      @Override
      public Strength valueStrength() {
        return Strength.STRONG;
      }

      @Override
      public WeakKeyStrongValueSegment<K, V> newSegment(
          MapMakerInternalMap<K, V, WeakKeyStrongValueEntry<K, V>, WeakKeyStrongValueSegment<K, V>>
              map,
          int initialCapacity,
          int maxSegmentSize) {
        return new WeakKeyStrongValueSegment<>(map, initialCapacity, maxSegmentSize);
      }

      @Override
      public WeakKeyStrongValueEntry<K, V> copy(
          WeakKeyStrongValueSegment<K, V> segment,
          WeakKeyStrongValueEntry<K, V> entry,
          WeakKeyStrongValueEntry<K, V> newNext) {
        if (entry.getKey() == null) {
          // key collected
          return null;
        }
        return entry.copy(segment.queueForKeys, newNext);
      }

      @Override
      public void setValue(
          WeakKeyStrongValueSegment<K, V> segment, WeakKeyStrongValueEntry<K, V> entry, V value) {
        entry.setValue(value);
      }

      @Override
      public WeakKeyStrongValueEntry<K, V> newEntry(
          WeakKeyStrongValueSegment<K, V> segment,
          K key,
          int hash,
          WeakKeyStrongValueEntry<K, V> next) {
        return new WeakKeyStrongValueEntry<>(segment.queueForKeys, key, hash, next);
      }
    }
  }

  /** Concrete implementation of {@link InternalEntry} for weak keys and weak values. */
  static final class WeakKeyWeakValueEntry<K, V>
      extends AbstractWeakKeyEntry<K, V, WeakKeyWeakValueEntry<K, V>>
      implements WeakValueEntry<K, V, WeakKeyWeakValueEntry<K, V>> {
    private volatile WeakValueReference<K, V, WeakKeyWeakValueEntry<K, V>> valueReference =
        unsetWeakValueReference();

    WeakKeyWeakValueEntry(
        ReferenceQueue<K> queue, K key, int hash, WeakKeyWeakValueEntry<K, V> next) {
      super(queue, key, hash, next);
    }

    @Override
    public V getValue() {
      return valueReference.get();
    }

    WeakKeyWeakValueEntry<K, V> copy(
        ReferenceQueue<K> queueForKeys,
        ReferenceQueue<V> queueForValues,
        WeakKeyWeakValueEntry<K, V> newNext) {
      WeakKeyWeakValueEntry<K, V> newEntry =
          new WeakKeyWeakValueEntry<>(queueForKeys, getKey(), this.hash, newNext);
      newEntry.valueReference = valueReference.copyFor(queueForValues, newEntry);
      return newEntry;
    }

    @Override
    public void clearValue() {
      valueReference.clear();
    }

    void setValue(V value, ReferenceQueue<V> queueForValues) {
      WeakValueReference<K, V, WeakKeyWeakValueEntry<K, V>> previous = this.valueReference;
      this.valueReference = new WeakValueReferenceImpl<>(queueForValues, value, this);
      previous.clear();
    }

    @Override
    public WeakValueReference<K, V, WeakKeyWeakValueEntry<K, V>> getValueReference() {
      return valueReference;
    }

    /** Concrete implementation of {@link InternalEntryHelper} for weak keys and weak values. */
    static final class Helper<K, V>
        implements InternalEntryHelper<
            K, V, WeakKeyWeakValueEntry<K, V>, WeakKeyWeakValueSegment<K, V>> {
      private static final Helper<?, ?> INSTANCE = new Helper<>();

      @SuppressWarnings("unchecked")
      static <K, V> Helper<K, V> instance() {
        return (Helper<K, V>) INSTANCE;
      }

      @Override
      public Strength keyStrength() {
        return Strength.WEAK;
      }

      @Override
      public Strength valueStrength() {
        return Strength.WEAK;
      }

      @Override
      public WeakKeyWeakValueSegment<K, V> newSegment(
          MapMakerInternalMap<K, V, WeakKeyWeakValueEntry<K, V>, WeakKeyWeakValueSegment<K, V>> map,
          int initialCapacity,
          int maxSegmentSize) {
        return new WeakKeyWeakValueSegment<>(map, initialCapacity, maxSegmentSize);
      }

      @Override
      public WeakKeyWeakValueEntry<K, V> copy(
          WeakKeyWeakValueSegment<K, V> segment,
          WeakKeyWeakValueEntry<K, V> entry,
          WeakKeyWeakValueEntry<K, V> newNext) {
        if (entry.getKey() == null) {
          // key collected
          return null;
        }
        if (Segment.isCollected(entry)) {
          return null;
        }
        return entry.copy(segment.queueForKeys, segment.queueForValues, newNext);
      }

      @Override
      public void setValue(
          WeakKeyWeakValueSegment<K, V> segment, WeakKeyWeakValueEntry<K, V> entry, V value) {
        entry.setValue(value, segment.queueForValues);
      }

      @Override
      public WeakKeyWeakValueEntry<K, V> newEntry(
          WeakKeyWeakValueSegment<K, V> segment,
          K key,
          int hash,
          WeakKeyWeakValueEntry<K, V> next) {
        return new WeakKeyWeakValueEntry<>(segment.queueForKeys, key, hash, next);
      }
    }
  }

  /** A weakly referenced value that also has a reference to its containing entry. */
  interface WeakValueReference<K, V, E extends InternalEntry<K, V, E>> {
    /**
     * Returns the current value being referenced, or {@code null} if there is none (e.g. because
     * either it got collected, or {@link #clear} was called, or it wasn't set in the first place).
     */
    V get();

    /** Returns the entry which contains this {@link WeakValueReference}. */
    E getEntry();

    /** Unsets the referenced value. Subsequent calls to {@link #get} will return {@code null}. */
    void clear();

    /**
     * Returns a freshly created {@link WeakValueReference} for the given {@code entry} (and on the
     * given {@code queue} with the same value as this {@link WeakValueReference}.
     */
    WeakValueReference<K, V, E> copyFor(ReferenceQueue<V> queue, E entry);
  }

  /**
   * A dummy implementation of {@link InternalEntry}, solely for use in the type signature of {@link
   * #UNSET_WEAK_VALUE_REFERENCE} below.
   */
  static final class DummyInternalEntry
      implements InternalEntry<Object, Object, DummyInternalEntry> {
    private DummyInternalEntry() {
      throw new AssertionError();
    }

    @Override
    public DummyInternalEntry getNext() {
      throw new AssertionError();
    }

    @Override
    public int getHash() {
      throw new AssertionError();
    }

    @Override
    public Object getKey() {
      throw new AssertionError();
    }

    @Override
    public Object getValue() {
      throw new AssertionError();
    }
  }

  /**
   * A singleton {@link WeakValueReference} used to denote an unset value in a entry with weak
   * values.
   */
  static final WeakValueReference<Object, Object, DummyInternalEntry> UNSET_WEAK_VALUE_REFERENCE =
      new WeakValueReference<Object, Object, DummyInternalEntry>() {
        @Override
        public DummyInternalEntry getEntry() {
          return null;
        }

        @Override
        public void clear() {}

        @Override
        public Object get() {
          return null;
        }

        @Override
        public WeakValueReference<Object, Object, DummyInternalEntry> copyFor(
            ReferenceQueue<Object> queue, DummyInternalEntry entry) {
          return this;
        }
      };

  /** Concrete implementation of {@link WeakValueReference}. */
  static final class WeakValueReferenceImpl<K, V, E extends InternalEntry<K, V, E>>
      extends WeakReference<V> implements WeakValueReference<K, V, E> {
    @Weak final E entry;

    WeakValueReferenceImpl(ReferenceQueue<V> queue, V referent, E entry) {
      super(referent, queue);
      this.entry = entry;
    }

    @Override
    public E getEntry() {
      return entry;
    }

    @Override
    public WeakValueReference<K, V, E> copyFor(ReferenceQueue<V> queue, E entry) {
      return new WeakValueReferenceImpl<>(queue, get(), entry);
    }
  }

  /**
   * Applies a supplemental hash function to a given hash code, which defends against poor quality
   * hash functions. This is critical when the concurrent hash map uses power-of-two length hash
   * tables, that otherwise encounter collisions for hash codes that do not differ in lower or upper
   * bits.
   *
   * @param h hash code
   */
  static int rehash(int h) {
    // Spread bits to regularize both segment and index locations,
    // using variant of single-word Wang/Jenkins hash.
    // TODO(kevinb): use Hashing/move this to Hashing?
    h += (h << 15) ^ 0xffffcd7d;
    h ^= (h >>> 10);
    h += (h << 3);
    h ^= (h >>> 6);
    h += (h << 2) + (h << 14);
    return h ^ (h >>> 16);
  }

  /**
   * This method is a convenience for testing. Code should call {@link Segment#copyEntry} directly.
   */
  // Guarded By Segment.this
  @VisibleForTesting
  E copyEntry(E original, E newNext) {
    int hash = original.getHash();
    return segmentFor(hash).copyEntry(original, newNext);
  }

  int hash(Object key) {
    int h = keyEquivalence.hash(key);
    return rehash(h);
  }

  void reclaimValue(WeakValueReference<K, V, E> valueReference) {
    E entry = valueReference.getEntry();
    int hash = entry.getHash();
    segmentFor(hash).reclaimValue(entry.getKey(), hash, valueReference);
  }

  void reclaimKey(E entry) {
    int hash = entry.getHash();
    segmentFor(hash).reclaimKey(entry, hash);
  }

  /**
   * This method is a convenience for testing. Code should call {@link Segment#getLiveValue}
   * instead.
   */
  @VisibleForTesting
  boolean isLiveForTesting(InternalEntry<K, V, ?> entry) {
    return segmentFor(entry.getHash()).getLiveValueForTesting(entry) != null;
  }

  /**
   * Returns the segment that should be used for a key with the given hash.
   *
   * @param hash the hash code for the key
   * @return the segment
   */
  Segment<K, V, E, S> segmentFor(int hash) {
    // TODO(fry): Lazily create segments?
    return segments[(hash >>> segmentShift) & segmentMask];
  }

  Segment<K, V, E, S> createSegment(int initialCapacity, int maxSegmentSize) {
    return entryHelper.newSegment(this, initialCapacity, maxSegmentSize);
  }

  /**
   * Gets the value from an entry. Returns {@code null} if the entry is invalid, partially-collected
   * or computing.
   */
  V getLiveValue(E entry) {
    if (entry.getKey() == null) {
      return null;
    }
    return entry.getValue();
  }

  @SuppressWarnings("unchecked")
  final Segment<K, V, E, S>[] newSegmentArray(int ssize) {
    return new Segment[ssize];
  }

  // Inner Classes

  /**
   * Segments are specialized versions of hash tables. This subclass inherits from ReentrantLock
   * opportunistically, just to simplify some locking and avoid separate construction.
   */
  @SuppressWarnings("serial") // This class is never serialized.
  abstract static class Segment<
          K, V, E extends InternalEntry<K, V, E>, S extends Segment<K, V, E, S>>
      extends ReentrantLock {

    /*
     * Segments maintain a table of entry lists that are ALWAYS kept in a consistent state, so can
     * be read without locking. Next fields of nodes are immutable (final). All list additions are
     * performed at the front of each bin. This makes it easy to check changes, and also fast to
     * traverse. When nodes would otherwise be changed, new nodes are created to replace them. This
     * works well for hash tables since the bin lists tend to be short. (The average length is less
     * than two.)
     *
     * Read operations can thus proceed without locking, but rely on selected uses of volatiles to
     * ensure that completed write operations performed by other threads are noticed. For most
     * purposes, the "count" field, tracking the number of elements, serves as that volatile
     * variable ensuring visibility. This is convenient because this field needs to be read in many
     * read operations anyway:
     *
     * - All (unsynchronized) read operations must first read the "count" field, and should not
     * look at table entries if it is 0.
     *
     * - All (synchronized) write operations should write to the "count" field after structurally
     * changing any bin. The operations must not take any action that could even momentarily
     * cause a concurrent read operation to see inconsistent data. This is made easier by the
     * nature of the read operations in Map. For example, no operation can reveal that the table
     * has grown but the threshold has not yet been updated, so there are no atomicity requirements
     * for this with respect to reads.
     *
     * As a guide, all critical volatile reads and writes to the count field are marked in code
     * comments.
     */

    @Weak final MapMakerInternalMap<K, V, E, S> map;

    /**
     * The number of live elements in this segment's region. This does not include unset elements
     * which are awaiting cleanup.
     */
    volatile int count;

    /**
     * Number of updates that alter the size of the table. This is used during bulk-read methods to
     * make sure they see a consistent snapshot: If modCounts change during a traversal of segments
     * computing size or checking containsValue, then we might have an inconsistent view of state so
     * (usually) must retry.
     */
    int modCount;

    /**
     * The table is expanded when its size exceeds this threshold. (The value of this field is
     * always {@code (int) (capacity * 0.75)}.)
     */
    int threshold;

    /** The per-segment table. */
    volatile @Nullable AtomicReferenceArray<E> table;

    /** The maximum size of this map. MapMaker.UNSET_INT if there is no maximum. */
    final int maxSegmentSize;

    /**
     * A counter of the number of reads since the last write, used to drain queues on a small
     * fraction of read operations.
     */
    final AtomicInteger readCount = new AtomicInteger();

    Segment(MapMakerInternalMap<K, V, E, S> map, int initialCapacity, int maxSegmentSize) {
      this.map = map;
      this.maxSegmentSize = maxSegmentSize;
      initTable(newEntryArray(initialCapacity));
    }

    /**
     * Returns {@code this} up-casted to the specific {@link Segment} implementation type {@code S}.
     *
     * <p>This method exists so that the {@link Segment} code can be generic in terms of {@code S},
     * the type of the concrete implementation.
     */
    abstract S self();

    /** Drains the reference queues used by this segment, if any. */
    @GuardedBy("this")
    void maybeDrainReferenceQueues() {}

    /** Clears the reference queues used by this segment, if any. */
    void maybeClearReferenceQueues() {}

    /** Sets the value of the given {@code entry}. */
    void setValue(E entry, V value) {
      this.map.entryHelper.setValue(self(), entry, value);
    }

    /** Returns a copy of the given {@code entry}. */
    E copyEntry(E original, E newNext) {
      return this.map.entryHelper.copy(self(), original, newNext);
    }

    AtomicReferenceArray<E> newEntryArray(int size) {
      return new AtomicReferenceArray<E>(size);
    }

    void initTable(AtomicReferenceArray<E> newTable) {
      this.threshold = newTable.length() * 3 / 4; // 0.75
      if (this.threshold == maxSegmentSize) {
        // prevent spurious expansion before eviction
        this.threshold++;
      }
      this.table = newTable;
    }

    // Convenience methods for testing

    /**
     * Unsafe cast of the given entry to {@code E}, the type of the specific {@link InternalEntry}
     * implementation type.
     *
     * <p>This method is provided as a convenience for tests. Otherwise they'd need to be
     * knowledgable about all the implementation details of our type system trickery.
     */
    abstract E castForTesting(InternalEntry<K, V, ?> entry);

    /** Unsafely extracts the key reference queue used by this segment. */
    ReferenceQueue<K> getKeyReferenceQueueForTesting() {
      throw new AssertionError();
    }

    /** Unsafely extracts the value reference queue used by this segment. */
    ReferenceQueue<V> getValueReferenceQueueForTesting() {
      throw new AssertionError();
    }

    /** Unsafely extracts the weak value reference inside of the given {@code entry}. */
    WeakValueReference<K, V, E> getWeakValueReferenceForTesting(InternalEntry<K, V, ?> entry) {
      throw new AssertionError();
    }

    /**
     * Unsafely creates of a fresh {@link WeakValueReference}, referencing the given {@code value},
     * for the given {@code entry}
     */
    WeakValueReference<K, V, E> newWeakValueReferenceForTesting(
        InternalEntry<K, V, ?> entry, V value) {
      throw new AssertionError();
    }

    /**
     * Unsafely sets the weak value reference inside the given {@code entry} to be the given {@code
     * valueReference}
     */
    void setWeakValueReferenceForTesting(
        InternalEntry<K, V, ?> entry,
        WeakValueReference<K, V, ? extends InternalEntry<K, V, ?>> valueReference) {
      throw new AssertionError();
    }

    /**
     * Unsafely sets the given index of this segment's internal hash table to be the given entry.
     */
    void setTableEntryForTesting(int i, InternalEntry<K, V, ?> entry) {
      table.set(i, castForTesting(entry));
    }

    /** Unsafely returns a copy of the given entry. */
    E copyForTesting(InternalEntry<K, V, ?> entry, InternalEntry<K, V, ?> newNext) {
      return this.map.entryHelper.copy(self(), castForTesting(entry), castForTesting(newNext));
    }

    /** Unsafely sets the value of the given entry. */
    void setValueForTesting(InternalEntry<K, V, ?> entry, V value) {
      this.map.entryHelper.setValue(self(), castForTesting(entry), value);
    }

    /** Unsafely returns a fresh entry. */
    E newEntryForTesting(K key, int hash, InternalEntry<K, V, ?> next) {
      return this.map.entryHelper.newEntry(self(), key, hash, castForTesting(next));
    }

    /** Unsafely removes the given entry from this segment's hash table. */
    @CanIgnoreReturnValue
    boolean removeTableEntryForTesting(InternalEntry<K, V, ?> entry) {
      return removeEntryForTesting(castForTesting(entry));
    }

    /** Unsafely removes the given entry from the given chain in this segment's hash table. */
    E removeFromChainForTesting(InternalEntry<K, V, ?> first, InternalEntry<K, V, ?> entry) {
      return removeFromChain(castForTesting(first), castForTesting(entry));
    }

    /**
     * Unsafely returns the value of the given entry if it's still live, or {@code null} otherwise.
     */
    V getLiveValueForTesting(InternalEntry<K, V, ?> entry) {
      return getLiveValue(castForTesting(entry));
    }

    // reference queues, for garbage collection cleanup

    /** Cleanup collected entries when the lock is available. */
    void tryDrainReferenceQueues() {
      if (tryLock()) {
        try {
          maybeDrainReferenceQueues();
        } finally {
          unlock();
        }
      }
    }

    @GuardedBy("this")
    void drainKeyReferenceQueue(ReferenceQueue<K> keyReferenceQueue) {
      Reference<? extends K> ref;
      int i = 0;
      while ((ref = keyReferenceQueue.poll()) != null) {
        @SuppressWarnings("unchecked")
        E entry = (E) ref;
        map.reclaimKey(entry);
        if (++i == DRAIN_MAX) {
          break;
        }
      }
    }

    @GuardedBy("this")
    void drainValueReferenceQueue(ReferenceQueue<V> valueReferenceQueue) {
      Reference<? extends V> ref;
      int i = 0;
      while ((ref = valueReferenceQueue.poll()) != null) {
        @SuppressWarnings("unchecked")
        WeakValueReference<K, V, E> valueReference = (WeakValueReference<K, V, E>) ref;
        map.reclaimValue(valueReference);
        if (++i == DRAIN_MAX) {
          break;
        }
      }
    }

    <T> void clearReferenceQueue(ReferenceQueue<T> referenceQueue) {
      while (referenceQueue.poll() != null) {}
    }

    /** Returns first entry of bin for given hash. */
    E getFirst(int hash) {
      // read this volatile field only once
      AtomicReferenceArray<E> table = this.table;
      return table.get(hash & (table.length() - 1));
    }

    // Specialized implementations of map methods

    E getEntry(Object key, int hash) {
      if (count != 0) { // read-volatile
        for (E e = getFirst(hash); e != null; e = e.getNext()) {
          if (e.getHash() != hash) {
            continue;
          }

          K entryKey = e.getKey();
          if (entryKey == null) {
            tryDrainReferenceQueues();
            continue;
          }

          if (map.keyEquivalence.equivalent(key, entryKey)) {
            return e;
          }
        }
      }

      return null;
    }

    E getLiveEntry(Object key, int hash) {
      return getEntry(key, hash);
    }

    V get(Object key, int hash) {
      try {
        E e = getLiveEntry(key, hash);
        if (e == null) {
          return null;
        }

        V value = e.getValue();
        if (value == null) {
          tryDrainReferenceQueues();
        }
        return value;
      } finally {
        postReadCleanup();
      }
    }

    boolean containsKey(Object key, int hash) {
      try {
        if (count != 0) { // read-volatile
          E e = getLiveEntry(key, hash);
          return e != null && e.getValue() != null;
        }

        return false;
      } finally {
        postReadCleanup();
      }
    }

    /**
     * This method is a convenience for testing. Code should call {@link
     * MapMakerInternalMap#containsValue} directly.
     */
    @VisibleForTesting
    boolean containsValue(Object value) {
      try {
        if (count != 0) { // read-volatile
          AtomicReferenceArray<E> table = this.table;
          int length = table.length();
          for (int i = 0; i < length; ++i) {
            for (E e = table.get(i); e != null; e = e.getNext()) {
              V entryValue = getLiveValue(e);
              if (entryValue == null) {
                continue;
              }
              if (map.valueEquivalence().equivalent(value, entryValue)) {
                return true;
              }
            }
          }
        }

        return false;
      } finally {
        postReadCleanup();
      }
    }

    V put(K key, int hash, V value, boolean onlyIfAbsent) {
      lock();
      try {
        preWriteCleanup();

        int newCount = this.count + 1;
        if (newCount > this.threshold) { // ensure capacity
          expand();
          newCount = this.count + 1;
        }

        AtomicReferenceArray<E> table = this.table;
        int index = hash & (table.length() - 1);
        E first = table.get(index);

        // Look for an existing entry.
        for (E e = first; e != null; e = e.getNext()) {
          K entryKey = e.getKey();
          if (e.getHash() == hash
              && entryKey != null
              && map.keyEquivalence.equivalent(key, entryKey)) {
            // We found an existing entry.

            V entryValue = e.getValue();

            if (entryValue == null) {
              ++modCount;
              setValue(e, value);
              newCount = this.count; // count remains unchanged
              this.count = newCount; // write-volatile
              return null;
            } else if (onlyIfAbsent) {
              // Mimic
              // "if (!map.containsKey(key)) ...
              // else return map.get(key);
              return entryValue;
            } else {
              // clobber existing entry, count remains unchanged
              ++modCount;
              setValue(e, value);
              return entryValue;
            }
          }
        }

        // Create a new entry.
        ++modCount;
        E newEntry = map.entryHelper.newEntry(self(), key, hash, first);
        setValue(newEntry, value);
        table.set(index, newEntry);
        this.count = newCount; // write-volatile
        return null;
      } finally {
        unlock();
      }
    }

    /** Expands the table if possible. */
    @GuardedBy("this")
    void expand() {
      AtomicReferenceArray<E> oldTable = table;
      int oldCapacity = oldTable.length();
      if (oldCapacity >= MAXIMUM_CAPACITY) {
        return;
      }

      /*
       * Reclassify nodes in each list to new Map. Because we are using power-of-two expansion, the
       * elements from each bin must either stay at same index, or move with a power of two offset.
       * We eliminate unnecessary node creation by catching cases where old nodes can be reused
       * because their next fields won't change. Statistically, at the default threshold, only
       * about one-sixth of them need cloning when a table doubles. The nodes they replace will be
       * garbage collectable as soon as they are no longer referenced by any reader thread that may
       * be in the midst of traversing table right now.
       */

      int newCount = count;
      AtomicReferenceArray<E> newTable = newEntryArray(oldCapacity << 1);
      threshold = newTable.length() * 3 / 4;
      int newMask = newTable.length() - 1;
      for (int oldIndex = 0; oldIndex < oldCapacity; ++oldIndex) {
        // We need to guarantee that any existing reads of old Map can
        // proceed. So we cannot yet null out each bin.
        E head = oldTable.get(oldIndex);

        if (head != null) {
          E next = head.getNext();
          int headIndex = head.getHash() & newMask;

          // Single node on list
          if (next == null) {
            newTable.set(headIndex, head);
          } else {
            // Reuse the consecutive sequence of nodes with the same target
            // index from the end of the list. tail points to the first
            // entry in the reusable list.
            E tail = head;
            int tailIndex = headIndex;
            for (E e = next; e != null; e = e.getNext()) {
              int newIndex = e.getHash() & newMask;
              if (newIndex != tailIndex) {
                // The index changed. We'll need to copy the previous entry.
                tailIndex = newIndex;
                tail = e;
              }
            }
            newTable.set(tailIndex, tail);

            // Clone nodes leading up to the tail.
            for (E e = head; e != tail; e = e.getNext()) {
              int newIndex = e.getHash() & newMask;
              E newNext = newTable.get(newIndex);
              E newFirst = copyEntry(e, newNext);
              if (newFirst != null) {
                newTable.set(newIndex, newFirst);
              } else {
                newCount--;
              }
            }
          }
        }
      }
      table = newTable;
      this.count = newCount;
    }

    boolean replace(K key, int hash, V oldValue, V newValue) {
      lock();
      try {
        preWriteCleanup();

        AtomicReferenceArray<E> table = this.table;
        int index = hash & (table.length() - 1);
        E first = table.get(index);

        for (E e = first; e != null; e = e.getNext()) {
          K entryKey = e.getKey();
          if (e.getHash() == hash
              && entryKey != null
              && map.keyEquivalence.equivalent(key, entryKey)) {
            // If the value disappeared, this entry is partially collected,
            // and we should pretend like it doesn't exist.
            V entryValue = e.getValue();
            if (entryValue == null) {
              if (isCollected(e)) {
                int newCount = this.count - 1;
                ++modCount;
                E newFirst = removeFromChain(first, e);
                newCount = this.count - 1;
                table.set(index, newFirst);
                this.count = newCount; // write-volatile
              }
              return false;
            }

            if (map.valueEquivalence().equivalent(oldValue, entryValue)) {
              ++modCount;
              setValue(e, newValue);
              return true;
            } else {
              // Mimic
              // "if (map.containsKey(key) && map.get(key).equals(oldValue))..."
              return false;
            }
          }
        }

        return false;
      } finally {
        unlock();
      }
    }

    V replace(K key, int hash, V newValue) {
      lock();
      try {
        preWriteCleanup();

        AtomicReferenceArray<E> table = this.table;
        int index = hash & (table.length() - 1);
        E first = table.get(index);

        for (E e = first; e != null; e = e.getNext()) {
          K entryKey = e.getKey();
          if (e.getHash() == hash
              && entryKey != null
              && map.keyEquivalence.equivalent(key, entryKey)) {
            // If the value disappeared, this entry is partially collected,
            // and we should pretend like it doesn't exist.
            V entryValue = e.getValue();
            if (entryValue == null) {
              if (isCollected(e)) {
                int newCount = this.count - 1;
                ++modCount;
                E newFirst = removeFromChain(first, e);
                newCount = this.count - 1;
                table.set(index, newFirst);
                this.count = newCount; // write-volatile
              }
              return null;
            }

            ++modCount;
            setValue(e, newValue);
            return entryValue;
          }
        }

        return null;
      } finally {
        unlock();
      }
    }

    @CanIgnoreReturnValue
    V remove(Object key, int hash) {
      lock();
      try {
        preWriteCleanup();

        int newCount = this.count - 1;
        AtomicReferenceArray<E> table = this.table;
        int index = hash & (table.length() - 1);
        E first = table.get(index);

        for (E e = first; e != null; e = e.getNext()) {
          K entryKey = e.getKey();
          if (e.getHash() == hash
              && entryKey != null
              && map.keyEquivalence.equivalent(key, entryKey)) {
            V entryValue = e.getValue();

            if (entryValue != null) {
              // TODO(kak): Remove this branch
            } else if (isCollected(e)) {
              // TODO(kak): Remove this branch
            } else {
              return null;
            }

            ++modCount;
            E newFirst = removeFromChain(first, e);
            newCount = this.count - 1;
            table.set(index, newFirst);
            this.count = newCount; // write-volatile
            return entryValue;
          }
        }

        return null;
      } finally {
        unlock();
      }
    }

    boolean remove(Object key, int hash, Object value) {
      lock();
      try {
        preWriteCleanup();

        int newCount = this.count - 1;
        AtomicReferenceArray<E> table = this.table;
        int index = hash & (table.length() - 1);
        E first = table.get(index);

        for (E e = first; e != null; e = e.getNext()) {
          K entryKey = e.getKey();
          if (e.getHash() == hash
              && entryKey != null
              && map.keyEquivalence.equivalent(key, entryKey)) {
            V entryValue = e.getValue();

            boolean explicitRemoval = false;
            if (map.valueEquivalence().equivalent(value, entryValue)) {
              explicitRemoval = true;
            } else if (isCollected(e)) {
              // TODO(kak): Remove this branch
            } else {
              return false;
            }

            ++modCount;
            E newFirst = removeFromChain(first, e);
            newCount = this.count - 1;
            table.set(index, newFirst);
            this.count = newCount; // write-volatile
            return explicitRemoval;
          }
        }

        return false;
      } finally {
        unlock();
      }
    }

    void clear() {
      if (count != 0) {
        lock();
        try {
          AtomicReferenceArray<E> table = this.table;
          for (int i = 0; i < table.length(); ++i) {
            table.set(i, null);
          }
          maybeClearReferenceQueues();
          readCount.set(0);

          ++modCount;
          count = 0; // write-volatile
        } finally {
          unlock();
        }
      }
    }

    /**
     * Removes an entry from within a table. All entries following the removed node can stay, but
     * all preceding ones need to be cloned.
     *
     * <p>This method does not decrement count for the removed entry, but does decrement count for
     * all partially collected entries which are skipped. As such callers which are modifying count
     * must re-read it after calling removeFromChain.
     *
     * @param first the first entry of the table
     * @param entry the entry being removed from the table
     * @return the new first entry for the table
     */
    @GuardedBy("this")
    E removeFromChain(E first, E entry) {
      int newCount = count;
      E newFirst = entry.getNext();
      for (E e = first; e != entry; e = e.getNext()) {
        E next = copyEntry(e, newFirst);
        if (next != null) {
          newFirst = next;
        } else {
          newCount--;
        }
      }
      this.count = newCount;
      return newFirst;
    }

    /** Removes an entry whose key has been garbage collected. */
    @CanIgnoreReturnValue
    boolean reclaimKey(E entry, int hash) {
      lock();
      try {
        int newCount = count - 1;
        AtomicReferenceArray<E> table = this.table;
        int index = hash & (table.length() - 1);
        E first = table.get(index);

        for (E e = first; e != null; e = e.getNext()) {
          if (e == entry) {
            ++modCount;
            E newFirst = removeFromChain(first, e);
            newCount = this.count - 1;
            table.set(index, newFirst);
            this.count = newCount; // write-volatile
            return true;
          }
        }

        return false;
      } finally {
        unlock();
      }
    }

    /** Removes an entry whose value has been garbage collected. */
    @CanIgnoreReturnValue
    boolean reclaimValue(K key, int hash, WeakValueReference<K, V, E> valueReference) {
      lock();
      try {
        int newCount = this.count - 1;
        AtomicReferenceArray<E> table = this.table;
        int index = hash & (table.length() - 1);
        E first = table.get(index);

        for (E e = first; e != null; e = e.getNext()) {
          K entryKey = e.getKey();
          if (e.getHash() == hash
              && entryKey != null
              && map.keyEquivalence.equivalent(key, entryKey)) {
            WeakValueReference<K, V, E> v = ((WeakValueEntry<K, V, E>) e).getValueReference();
            if (v == valueReference) {
              ++modCount;
              E newFirst = removeFromChain(first, e);
              newCount = this.count - 1;
              table.set(index, newFirst);
              this.count = newCount; // write-volatile
              return true;
            }
            return false;
          }
        }

        return false;
      } finally {
        unlock();
      }
    }

    /** Clears a value that has not yet been set, and thus does not require count to be modified. */
    @CanIgnoreReturnValue
    boolean clearValueForTesting(
        K key,
        int hash,
        WeakValueReference<K, V, ? extends InternalEntry<K, V, ?>> valueReference) {
      lock();
      try {
        AtomicReferenceArray<E> table = this.table;
        int index = hash & (table.length() - 1);
        E first = table.get(index);

        for (E e = first; e != null; e = e.getNext()) {
          K entryKey = e.getKey();
          if (e.getHash() == hash
              && entryKey != null
              && map.keyEquivalence.equivalent(key, entryKey)) {
            WeakValueReference<K, V, E> v = ((WeakValueEntry<K, V, E>) e).getValueReference();
            if (v == valueReference) {
              E newFirst = removeFromChain(first, e);
              table.set(index, newFirst);
              return true;
            }
            return false;
          }
        }

        return false;
      } finally {
        unlock();
      }
    }

    @GuardedBy("this")
    boolean removeEntryForTesting(E entry) {
      int hash = entry.getHash();
      int newCount = this.count - 1;
      AtomicReferenceArray<E> table = this.table;
      int index = hash & (table.length() - 1);
      E first = table.get(index);

      for (E e = first; e != null; e = e.getNext()) {
        if (e == entry) {
          ++modCount;
          E newFirst = removeFromChain(first, e);
          newCount = this.count - 1;
          table.set(index, newFirst);
          this.count = newCount; // write-volatile
          return true;
        }
      }

      return false;
    }

    /**
     * Returns {@code true} if the value has been partially collected, meaning that the value is
     * null.
     */
    static <K, V, E extends InternalEntry<K, V, E>> boolean isCollected(E entry) {
      return entry.getValue() == null;
    }

    /**
     * Gets the value from an entry. Returns {@code null} if the entry is invalid or
     * partially-collected.
     */
    V getLiveValue(E entry) {
      if (entry.getKey() == null) {
        tryDrainReferenceQueues();
        return null;
      }
      V value = entry.getValue();
      if (value == null) {
        tryDrainReferenceQueues();
        return null;
      }

      return value;
    }

    /**
     * Performs routine cleanup following a read. Normally cleanup happens during writes, or from
     * the cleanupExecutor. If cleanup is not observed after a sufficient number of reads, try
     * cleaning up from the read thread.
     */
    void postReadCleanup() {
      if ((readCount.incrementAndGet() & DRAIN_THRESHOLD) == 0) {
        runCleanup();
      }
    }

    /**
     * Performs routine cleanup prior to executing a write. This should be called every time a write
     * thread acquires the segment lock, immediately after acquiring the lock.
     */
    @GuardedBy("this")
    void preWriteCleanup() {
      runLockedCleanup();
    }

    void runCleanup() {
      runLockedCleanup();
    }

    void runLockedCleanup() {
      if (tryLock()) {
        try {
          maybeDrainReferenceQueues();
          readCount.set(0);
        } finally {
          unlock();
        }
      }
    }
  }

  /** Concrete implementation of {@link Segment} for strong keys and strong values. */
  static final class StrongKeyStrongValueSegment<K, V>
      extends Segment<K, V, StrongKeyStrongValueEntry<K, V>, StrongKeyStrongValueSegment<K, V>> {
    StrongKeyStrongValueSegment(
        MapMakerInternalMap<
                K, V, StrongKeyStrongValueEntry<K, V>, StrongKeyStrongValueSegment<K, V>>
            map,
        int initialCapacity,
        int maxSegmentSize) {
      super(map, initialCapacity, maxSegmentSize);
    }

    @Override
    StrongKeyStrongValueSegment<K, V> self() {
      return this;
    }

    @SuppressWarnings("unchecked")
    @Override
    public StrongKeyStrongValueEntry<K, V> castForTesting(InternalEntry<K, V, ?> entry) {
      return (StrongKeyStrongValueEntry<K, V>) entry;
    }
  }

  /** Concrete implementation of {@link Segment} for strong keys and weak values. */
  static final class StrongKeyWeakValueSegment<K, V>
      extends Segment<K, V, StrongKeyWeakValueEntry<K, V>, StrongKeyWeakValueSegment<K, V>> {
    private final ReferenceQueue<V> queueForValues = new ReferenceQueue<V>();

    StrongKeyWeakValueSegment(
        MapMakerInternalMap<K, V, StrongKeyWeakValueEntry<K, V>, StrongKeyWeakValueSegment<K, V>>
            map,
        int initialCapacity,
        int maxSegmentSize) {
      super(map, initialCapacity, maxSegmentSize);
    }

    @Override
    StrongKeyWeakValueSegment<K, V> self() {
      return this;
    }

    @Override
    ReferenceQueue<V> getValueReferenceQueueForTesting() {
      return queueForValues;
    }

    @SuppressWarnings("unchecked")
    @Override
    public StrongKeyWeakValueEntry<K, V> castForTesting(InternalEntry<K, V, ?> entry) {
      return (StrongKeyWeakValueEntry<K, V>) entry;
    }

    @Override
    public WeakValueReference<K, V, StrongKeyWeakValueEntry<K, V>> getWeakValueReferenceForTesting(
        InternalEntry<K, V, ?> e) {
      return castForTesting(e).getValueReference();
    }

    @Override
    public WeakValueReference<K, V, StrongKeyWeakValueEntry<K, V>> newWeakValueReferenceForTesting(
        InternalEntry<K, V, ?> e, V value) {
      return new WeakValueReferenceImpl<>(queueForValues, value, castForTesting(e));
    }

    @Override
    public void setWeakValueReferenceForTesting(
        InternalEntry<K, V, ?> e,
        WeakValueReference<K, V, ? extends InternalEntry<K, V, ?>> valueReference) {
      StrongKeyWeakValueEntry<K, V> entry = castForTesting(e);
      @SuppressWarnings("unchecked")
      WeakValueReference<K, V, StrongKeyWeakValueEntry<K, V>> newValueReference =
          (WeakValueReference<K, V, StrongKeyWeakValueEntry<K, V>>) valueReference;
      WeakValueReference<K, V, StrongKeyWeakValueEntry<K, V>> previous = entry.valueReference;
      entry.valueReference = newValueReference;
      previous.clear();
    }

    @Override
    void maybeDrainReferenceQueues() {
      drainValueReferenceQueue(queueForValues);
    }

    @Override
    void maybeClearReferenceQueues() {
      clearReferenceQueue(queueForValues);
    }
  }

  /** Concrete implementation of {@link Segment} for strong keys and {@link Dummy} values. */
  static final class StrongKeyDummyValueSegment<K>
      extends Segment<K, Dummy, StrongKeyDummyValueEntry<K>, StrongKeyDummyValueSegment<K>> {
    StrongKeyDummyValueSegment(
        MapMakerInternalMap<K, Dummy, StrongKeyDummyValueEntry<K>, StrongKeyDummyValueSegment<K>>
            map,
        int initialCapacity,
        int maxSegmentSize) {
      super(map, initialCapacity, maxSegmentSize);
    }

    @Override
    StrongKeyDummyValueSegment<K> self() {
      return this;
    }

    @SuppressWarnings("unchecked")
    @Override
    public StrongKeyDummyValueEntry<K> castForTesting(InternalEntry<K, Dummy, ?> entry) {
      return (StrongKeyDummyValueEntry<K>) entry;
    }
  }

  /** Concrete implementation of {@link Segment} for weak keys and strong values. */
  static final class WeakKeyStrongValueSegment<K, V>
      extends Segment<K, V, WeakKeyStrongValueEntry<K, V>, WeakKeyStrongValueSegment<K, V>> {
    private final ReferenceQueue<K> queueForKeys = new ReferenceQueue<K>();

    WeakKeyStrongValueSegment(
        MapMakerInternalMap<K, V, WeakKeyStrongValueEntry<K, V>, WeakKeyStrongValueSegment<K, V>>
            map,
        int initialCapacity,
        int maxSegmentSize) {
      super(map, initialCapacity, maxSegmentSize);
    }

    @Override
    WeakKeyStrongValueSegment<K, V> self() {
      return this;
    }

    @Override
    ReferenceQueue<K> getKeyReferenceQueueForTesting() {
      return queueForKeys;
    }

    @SuppressWarnings("unchecked")
    @Override
    public WeakKeyStrongValueEntry<K, V> castForTesting(InternalEntry<K, V, ?> entry) {
      return (WeakKeyStrongValueEntry<K, V>) entry;
    }

    @Override
    void maybeDrainReferenceQueues() {
      drainKeyReferenceQueue(queueForKeys);
    }

    @Override
    void maybeClearReferenceQueues() {
      clearReferenceQueue(queueForKeys);
    }
  }

  /** Concrete implementation of {@link Segment} for weak keys and weak values. */
  static final class WeakKeyWeakValueSegment<K, V>
      extends Segment<K, V, WeakKeyWeakValueEntry<K, V>, WeakKeyWeakValueSegment<K, V>> {
    private final ReferenceQueue<K> queueForKeys = new ReferenceQueue<K>();
    private final ReferenceQueue<V> queueForValues = new ReferenceQueue<V>();

    WeakKeyWeakValueSegment(
        MapMakerInternalMap<K, V, WeakKeyWeakValueEntry<K, V>, WeakKeyWeakValueSegment<K, V>> map,
        int initialCapacity,
        int maxSegmentSize) {
      super(map, initialCapacity, maxSegmentSize);
    }

    @Override
    WeakKeyWeakValueSegment<K, V> self() {
      return this;
    }

    @Override
    ReferenceQueue<K> getKeyReferenceQueueForTesting() {
      return queueForKeys;
    }

    @Override
    ReferenceQueue<V> getValueReferenceQueueForTesting() {
      return queueForValues;
    }

    @SuppressWarnings("unchecked")
    @Override
    public WeakKeyWeakValueEntry<K, V> castForTesting(InternalEntry<K, V, ?> entry) {
      return (WeakKeyWeakValueEntry<K, V>) entry;
    }

    @Override
    public WeakValueReference<K, V, WeakKeyWeakValueEntry<K, V>> getWeakValueReferenceForTesting(
        InternalEntry<K, V, ?> e) {
      return castForTesting(e).getValueReference();
    }

    @Override
    public WeakValueReference<K, V, WeakKeyWeakValueEntry<K, V>> newWeakValueReferenceForTesting(
        InternalEntry<K, V, ?> e, V value) {
      return new WeakValueReferenceImpl<>(queueForValues, value, castForTesting(e));
    }

    @Override
    public void setWeakValueReferenceForTesting(
        InternalEntry<K, V, ?> e,
        WeakValueReference<K, V, ? extends InternalEntry<K, V, ?>> valueReference) {
      WeakKeyWeakValueEntry<K, V> entry = castForTesting(e);
      @SuppressWarnings("unchecked")
      WeakValueReference<K, V, WeakKeyWeakValueEntry<K, V>> newValueReference =
          (WeakValueReference<K, V, WeakKeyWeakValueEntry<K, V>>) valueReference;
      WeakValueReference<K, V, WeakKeyWeakValueEntry<K, V>> previous = entry.valueReference;
      entry.valueReference = newValueReference;
      previous.clear();
    }

    @Override
    void maybeDrainReferenceQueues() {
      drainKeyReferenceQueue(queueForKeys);
      drainValueReferenceQueue(queueForValues);
    }

    @Override
    void maybeClearReferenceQueues() {
      clearReferenceQueue(queueForKeys);
    }
  }

  /** Concrete implementation of {@link Segment} for weak keys and {@link Dummy} values. */
  static final class WeakKeyDummyValueSegment<K>
      extends Segment<K, Dummy, WeakKeyDummyValueEntry<K>, WeakKeyDummyValueSegment<K>> {
    private final ReferenceQueue<K> queueForKeys = new ReferenceQueue<K>();

    WeakKeyDummyValueSegment(
        MapMakerInternalMap<K, Dummy, WeakKeyDummyValueEntry<K>, WeakKeyDummyValueSegment<K>> map,
        int initialCapacity,
        int maxSegmentSize) {
      super(map, initialCapacity, maxSegmentSize);
    }

    @Override
    WeakKeyDummyValueSegment<K> self() {
      return this;
    }

    @Override
    ReferenceQueue<K> getKeyReferenceQueueForTesting() {
      return queueForKeys;
    }

    @SuppressWarnings("unchecked")
    @Override
    public WeakKeyDummyValueEntry<K> castForTesting(InternalEntry<K, Dummy, ?> entry) {
      return (WeakKeyDummyValueEntry<K>) entry;
    }

    @Override
    void maybeDrainReferenceQueues() {
      drainKeyReferenceQueue(queueForKeys);
    }

    @Override
    void maybeClearReferenceQueues() {
      clearReferenceQueue(queueForKeys);
    }
  }

  static final class CleanupMapTask implements Runnable {
    final WeakReference<MapMakerInternalMap<?, ?, ?, ?>> mapReference;

    public CleanupMapTask(MapMakerInternalMap<?, ?, ?, ?> map) {
      this.mapReference = new WeakReference<MapMakerInternalMap<?, ?, ?, ?>>(map);
    }

    @Override
    public void run() {
      MapMakerInternalMap<?, ?, ?, ?> map = mapReference.get();
      if (map == null) {
        throw new CancellationException();
      }

      for (Segment<?, ?, ?, ?> segment : map.segments) {
        segment.runCleanup();
      }
    }
  }

  @VisibleForTesting
  Strength keyStrength() {
    return entryHelper.keyStrength();
  }

  @VisibleForTesting
  Strength valueStrength() {
    return entryHelper.valueStrength();
  }

  @VisibleForTesting
  Equivalence<Object> valueEquivalence() {
    return entryHelper.valueStrength().defaultEquivalence();
  }

  // ConcurrentMap methods

  @Override
  public boolean isEmpty() {
    /*
     * Sum per-segment modCounts to avoid mis-reporting when elements are concurrently added and
     * removed in one segment while checking another, in which case the table was never actually
     * empty at any point. (The sum ensures accuracy up through at least 1<<31 per-segment
     * modifications before recheck.)  Method containsValue() uses similar constructions for
     * stability checks.
     */
    long sum = 0L;
    Segment<K, V, E, S>[] segments = this.segments;
    for (int i = 0; i < segments.length; ++i) {
      if (segments[i].count != 0) {
        return false;
      }
      sum += segments[i].modCount;
    }

    if (sum != 0L) { // recheck unless no modifications
      for (int i = 0; i < segments.length; ++i) {
        if (segments[i].count != 0) {
          return false;
        }
        sum -= segments[i].modCount;
      }
      return sum == 0L;
    }
    return true;
  }

  @Override
  public int size() {
    Segment<K, V, E, S>[] segments = this.segments;
    long sum = 0;
    for (int i = 0; i < segments.length; ++i) {
      sum += segments[i].count;
    }
    return Ints.saturatedCast(sum);
  }

  @Override
  public V get(Object key) {
    if (key == null) {
      return null;
    }
    int hash = hash(key);
    return segmentFor(hash).get(key, hash);
  }

  /**
   * Returns the internal entry for the specified key. The entry may be computing or partially
   * collected. Does not impact recency ordering.
   */
  E getEntry(Object key) {
    if (key == null) {
      return null;
    }
    int hash = hash(key);
    return segmentFor(hash).getEntry(key, hash);
  }

  @Override
  public boolean containsKey(Object key) {
    if (key == null) {
      return false;
    }
    int hash = hash(key);
    return segmentFor(hash).containsKey(key, hash);
  }

  @Override
  public boolean containsValue(Object value) {
    if (value == null) {
      return false;
    }

    // This implementation is patterned after ConcurrentHashMap, but without the locking. The only
    // way for it to return a false negative would be for the target value to jump around in the map
    // such that none of the subsequent iterations observed it, despite the fact that at every point
    // in time it was present somewhere int the map. This becomes increasingly unlikely as
    // CONTAINS_VALUE_RETRIES increases, though without locking it is theoretically possible.
    final Segment<K, V, E, S>[] segments = this.segments;
    long last = -1L;
    for (int i = 0; i < CONTAINS_VALUE_RETRIES; i++) {
      long sum = 0L;
      for (Segment<K, V, E, S> segment : segments) {
        // ensure visibility of most recent completed write
        int unused = segment.count; // read-volatile

        AtomicReferenceArray<E> table = segment.table;
        for (int j = 0; j < table.length(); j++) {
          for (E e = table.get(j); e != null; e = e.getNext()) {
            V v = segment.getLiveValue(e);
            if (v != null && valueEquivalence().equivalent(value, v)) {
              return true;
            }
          }
        }
        sum += segment.modCount;
      }
      if (sum == last) {
        break;
      }
      last = sum;
    }
    return false;
  }

  @CanIgnoreReturnValue
  @Override
  public V put(K key, V value) {
    checkNotNull(key);
    checkNotNull(value);
    int hash = hash(key);
    return segmentFor(hash).put(key, hash, value, false);
  }

  @CanIgnoreReturnValue
  @Override
  public V putIfAbsent(K key, V value) {
    checkNotNull(key);
    checkNotNull(value);
    int hash = hash(key);
    return segmentFor(hash).put(key, hash, value, true);
  }

  @Override
  public void putAll(Map<? extends K, ? extends V> m) {
    for (Entry<? extends K, ? extends V> e : m.entrySet()) {
      put(e.getKey(), e.getValue());
    }
  }

  @CanIgnoreReturnValue
  @Override
  public V remove(Object key) {
    if (key == null) {
      return null;
    }
    int hash = hash(key);
    return segmentFor(hash).remove(key, hash);
  }

  @CanIgnoreReturnValue
  @Override
  public boolean remove(Object key, Object value) {
    if (key == null || value == null) {
      return false;
    }
    int hash = hash(key);
    return segmentFor(hash).remove(key, hash, value);
  }

  @CanIgnoreReturnValue
  @Override
  public boolean replace(K key, V oldValue, V newValue) {
    checkNotNull(key);
    checkNotNull(newValue);
    if (oldValue == null) {
      return false;
    }
    int hash = hash(key);
    return segmentFor(hash).replace(key, hash, oldValue, newValue);
  }

  @CanIgnoreReturnValue
  @Override
  public V replace(K key, V value) {
    checkNotNull(key);
    checkNotNull(value);
    int hash = hash(key);
    return segmentFor(hash).replace(key, hash, value);
  }

  @Override
  public void clear() {
    for (Segment<K, V, E, S> segment : segments) {
      segment.clear();
    }
  }

  transient @Nullable Set<K> keySet;

  @Override
  public Set<K> keySet() {
    Set<K> ks = keySet;
    return (ks != null) ? ks : (keySet = new KeySet());
  }

  transient @Nullable Collection<V> values;

  @Override
  public Collection<V> values() {
    Collection<V> vs = values;
    return (vs != null) ? vs : (values = new Values());
  }

  transient @Nullable Set<Entry<K, V>> entrySet;

  @Override
  public Set<Entry<K, V>> entrySet() {
    Set<Entry<K, V>> es = entrySet;
    return (es != null) ? es : (entrySet = new EntrySet());
  }

  // Iterator Support

  abstract class HashIterator<T> implements Iterator<T> {

    int nextSegmentIndex;
    int nextTableIndex;
<<<<<<< HEAD
    @MonotonicNonNull Segment<K, V, E, S> currentSegment;
    @MonotonicNonNull AtomicReferenceArray<E> currentTable;
    E nextEntry;
    WriteThroughEntry nextExternal;
    WriteThroughEntry lastReturned;
=======
    @Nullable Segment<K, V, E, S> currentSegment;
    @Nullable AtomicReferenceArray<E> currentTable;
    @Nullable E nextEntry;
    @Nullable WriteThroughEntry nextExternal;
    @Nullable WriteThroughEntry lastReturned;
>>>>>>> 1c9f547e

    HashIterator() {
      nextSegmentIndex = segments.length - 1;
      nextTableIndex = -1;
      advance();
    }

    @Override
    public abstract T next();

    final void advance() {
      nextExternal = null;

      if (nextInChain()) {
        return;
      }

      if (nextInTable()) {
        return;
      }

      while (nextSegmentIndex >= 0) {
        currentSegment = segments[nextSegmentIndex--];
        if (currentSegment.count != 0) {
          currentTable = currentSegment.table;
          nextTableIndex = currentTable.length() - 1;
          if (nextInTable()) {
            return;
          }
        }
      }
    }

    /** Finds the next entry in the current chain. Returns {@code true} if an entry was found. */
    boolean nextInChain() {
      if (nextEntry != null) {
        for (nextEntry = nextEntry.getNext(); nextEntry != null; nextEntry = nextEntry.getNext()) {
          if (advanceTo(nextEntry)) {
            return true;
          }
        }
      }
      return false;
    }

    /** Finds the next entry in the current table. Returns {@code true} if an entry was found. */
    boolean nextInTable() {
      while (nextTableIndex >= 0) {
        if ((nextEntry = currentTable.get(nextTableIndex--)) != null) {
          if (advanceTo(nextEntry) || nextInChain()) {
            return true;
          }
        }
      }
      return false;
    }

    /**
     * Advances to the given entry. Returns {@code true} if the entry was valid, {@code false} if it
     * should be skipped.
     */
    boolean advanceTo(E entry) {
      try {
        K key = entry.getKey();
        V value = getLiveValue(entry);
        if (value != null) {
          nextExternal = new WriteThroughEntry(key, value);
          return true;
        } else {
          // Skip stale entry.
          return false;
        }
      } finally {
        currentSegment.postReadCleanup();
      }
    }

    @Override
    public boolean hasNext() {
      return nextExternal != null;
    }

    WriteThroughEntry nextEntry() {
      if (nextExternal == null) {
        throw new NoSuchElementException();
      }
      lastReturned = nextExternal;
      advance();
      return lastReturned;
    }

    @Override
    public void remove() {
      checkRemove(lastReturned != null);
      MapMakerInternalMap.this.remove(lastReturned.getKey());
      lastReturned = null;
    }
  }

  final class KeyIterator extends HashIterator<K> {

    @Override
    public K next() {
      return nextEntry().getKey();
    }
  }

  final class ValueIterator extends HashIterator<V> {

    @Override
    public V next() {
      return nextEntry().getValue();
    }
  }

  /**
   * Custom Entry class used by EntryIterator.next(), that relays setValue changes to the underlying
   * map.
   */
  final class WriteThroughEntry extends AbstractMapEntry<K, V> {
    final K key; // non-null
    V value; // non-null

    WriteThroughEntry(K key, V value) {
      this.key = key;
      this.value = value;
    }

    @Override
    public K getKey() {
      return key;
    }

    @Override
    public V getValue() {
      return value;
    }

    @Override
    public boolean equals(Object object) {
      // Cannot use key and value equivalence
      if (object instanceof Entry) {
        Entry<?, ?> that = (Entry<?, ?>) object;
        return key.equals(that.getKey()) && value.equals(that.getValue());
      }
      return false;
    }

    @Override
    public int hashCode() {
      // Cannot use key and value equivalence
      return key.hashCode() ^ value.hashCode();
    }

    @Override
    public V setValue(V newValue) {
      V oldValue = put(key, newValue);
      value = newValue; // only if put succeeds
      return oldValue;
    }
  }

  final class EntryIterator extends HashIterator<Entry<K, V>> {

    @Override
    public Entry<K, V> next() {
      return nextEntry();
    }
  }

  @WeakOuter
  final class KeySet extends SafeToArraySet<K> {

    @Override
    public Iterator<K> iterator() {
      return new KeyIterator();
    }

    @Override
    public int size() {
      return MapMakerInternalMap.this.size();
    }

    @Override
    public boolean isEmpty() {
      return MapMakerInternalMap.this.isEmpty();
    }

    @Override
    public boolean contains(Object o) {
      return MapMakerInternalMap.this.containsKey(o);
    }

    @Override
    public boolean remove(Object o) {
      return MapMakerInternalMap.this.remove(o) != null;
    }

    @Override
    public void clear() {
      MapMakerInternalMap.this.clear();
    }
  }

  @WeakOuter
  final class Values extends AbstractCollection<V> {

    @Override
    public Iterator<V> iterator() {
      return new ValueIterator();
    }

    @Override
    public int size() {
      return MapMakerInternalMap.this.size();
    }

    @Override
    public boolean isEmpty() {
      return MapMakerInternalMap.this.isEmpty();
    }

    @Override
    public boolean contains(Object o) {
      return MapMakerInternalMap.this.containsValue(o);
    }

    @Override
    public void clear() {
      MapMakerInternalMap.this.clear();
    }

    // super.toArray() may misbehave if size() is inaccurate, at least on old versions of Android.
    // https://code.google.com/p/android/issues/detail?id=36519 / http://r.android.com/47508

    @Override
    public Object[] toArray() {
      return toArrayList(this).toArray();
    }

    @Override
    public <T> T[] toArray(T[] a) {
      return toArrayList(this).toArray(a);
    }
  }

  @WeakOuter
  final class EntrySet extends SafeToArraySet<Entry<K, V>> {

    @Override
    public Iterator<Entry<K, V>> iterator() {
      return new EntryIterator();
    }

    @Override
    public boolean contains(Object o) {
      if (!(o instanceof Entry)) {
        return false;
      }
      Entry<?, ?> e = (Entry<?, ?>) o;
      Object key = e.getKey();
      if (key == null) {
        return false;
      }
      V v = MapMakerInternalMap.this.get(key);

      return v != null && valueEquivalence().equivalent(e.getValue(), v);
    }

    @Override
    public boolean remove(Object o) {
      if (!(o instanceof Entry)) {
        return false;
      }
      Entry<?, ?> e = (Entry<?, ?>) o;
      Object key = e.getKey();
      return key != null && MapMakerInternalMap.this.remove(key, e.getValue());
    }

    @Override
    public int size() {
      return MapMakerInternalMap.this.size();
    }

    @Override
    public boolean isEmpty() {
      return MapMakerInternalMap.this.isEmpty();
    }

    @Override
    public void clear() {
      MapMakerInternalMap.this.clear();
    }
  }

  private abstract static class SafeToArraySet<E> extends AbstractSet<E> {
    // super.toArray() may misbehave if size() is inaccurate, at least on old versions of Android.
    // https://code.google.com/p/android/issues/detail?id=36519 / http://r.android.com/47508

    @Override
    public Object[] toArray() {
      return toArrayList(this).toArray();
    }

    @Override
    public <T> T[] toArray(T[] a) {
      return toArrayList(this).toArray(a);
    }
  }

  private static <E> ArrayList<E> toArrayList(Collection<E> c) {
    // Avoid calling ArrayList(Collection), which may call back into toArray.
    ArrayList<E> result = new ArrayList<>(c.size());
    Iterators.addAll(result, c.iterator());
    return result;
  }

  // Serialization Support

  private static final long serialVersionUID = 5;

  Object writeReplace() {
    return new SerializationProxy<>(
        entryHelper.keyStrength(),
        entryHelper.valueStrength(),
        keyEquivalence,
        entryHelper.valueStrength().defaultEquivalence(),
        concurrencyLevel,
        this);
  }

  /**
   * The actual object that gets serialized. Unfortunately, readResolve() doesn't get called when a
   * circular dependency is present, so the proxy must be able to behave as the map itself.
   */
  abstract static class AbstractSerializationProxy<K, V> extends ForwardingConcurrentMap<K, V>
      implements Serializable {
    private static final long serialVersionUID = 3;

    final Strength keyStrength;
    final Strength valueStrength;
    final Equivalence<Object> keyEquivalence;
    final Equivalence<Object> valueEquivalence;
    final int concurrencyLevel;

    transient ConcurrentMap<K, V> delegate;

    AbstractSerializationProxy(
        Strength keyStrength,
        Strength valueStrength,
        Equivalence<Object> keyEquivalence,
        Equivalence<Object> valueEquivalence,
        int concurrencyLevel,
        ConcurrentMap<K, V> delegate) {
      this.keyStrength = keyStrength;
      this.valueStrength = valueStrength;
      this.keyEquivalence = keyEquivalence;
      this.valueEquivalence = valueEquivalence;
      this.concurrencyLevel = concurrencyLevel;
      this.delegate = delegate;
    }

    @Override
    protected ConcurrentMap<K, V> delegate() {
      return delegate;
    }

    void writeMapTo(ObjectOutputStream out) throws IOException {
      out.writeInt(delegate.size());
      for (Entry<K, V> entry : delegate.entrySet()) {
        out.writeObject(entry.getKey());
        out.writeObject(entry.getValue());
      }
      out.writeObject(null); // terminate entries
    }

    @SuppressWarnings("deprecation") // serialization of deprecated feature
    MapMaker readMapMaker(ObjectInputStream in) throws IOException {
      int size = in.readInt();
      return new MapMaker()
          .initialCapacity(size)
          .setKeyStrength(keyStrength)
          .setValueStrength(valueStrength)
          .keyEquivalence(keyEquivalence)
          .concurrencyLevel(concurrencyLevel);
    }

    @SuppressWarnings("unchecked")
    void readEntries(ObjectInputStream in) throws IOException, ClassNotFoundException {
      while (true) {
        K key = (K) in.readObject();
        if (key == null) {
          break; // terminator
        }
        V value = (V) in.readObject();
        delegate.put(key, value);
      }
    }
  }

  /**
   * The actual object that gets serialized. Unfortunately, readResolve() doesn't get called when a
   * circular dependency is present, so the proxy must be able to behave as the map itself.
   */
  private static final class SerializationProxy<K, V> extends AbstractSerializationProxy<K, V> {
    private static final long serialVersionUID = 3;

    SerializationProxy(
        Strength keyStrength,
        Strength valueStrength,
        Equivalence<Object> keyEquivalence,
        Equivalence<Object> valueEquivalence,
        int concurrencyLevel,
        ConcurrentMap<K, V> delegate) {
      super(
          keyStrength, valueStrength, keyEquivalence, valueEquivalence, concurrencyLevel, delegate);
    }

    private void writeObject(ObjectOutputStream out) throws IOException {
      out.defaultWriteObject();
      writeMapTo(out);
    }

    private void readObject(ObjectInputStream in) throws IOException, ClassNotFoundException {
      in.defaultReadObject();
      MapMaker mapMaker = readMapMaker(in);
      delegate = mapMaker.makeMap();
      readEntries(in);
    }

    private Object readResolve() {
      return delegate;
    }
  }
}<|MERGE_RESOLUTION|>--- conflicted
+++ resolved
@@ -47,11 +47,6 @@
 import java.util.concurrent.atomic.AtomicInteger;
 import java.util.concurrent.atomic.AtomicReferenceArray;
 import java.util.concurrent.locks.ReentrantLock;
-<<<<<<< HEAD
-import org.checkerframework.checker.nullness.qual.MonotonicNonNull;
-=======
-import org.checkerframework.checker.nullness.qual.Nullable;
->>>>>>> 1c9f547e
 
 /**
  * The concurrent hash map implementation built by {@link MapMaker}.
@@ -1188,7 +1183,7 @@
     int threshold;
 
     /** The per-segment table. */
-    volatile @Nullable AtomicReferenceArray<E> table;
+    volatile AtomicReferenceArray<E> table;
 
     /** The maximum size of this map. MapMaker.UNSET_INT if there is no maximum. */
     final int maxSegmentSize;
@@ -2468,7 +2463,7 @@
     }
   }
 
-  transient @Nullable Set<K> keySet;
+  transient Set<K> keySet;
 
   @Override
   public Set<K> keySet() {
@@ -2476,7 +2471,7 @@
     return (ks != null) ? ks : (keySet = new KeySet());
   }
 
-  transient @Nullable Collection<V> values;
+  transient Collection<V> values;
 
   @Override
   public Collection<V> values() {
@@ -2484,7 +2479,7 @@
     return (vs != null) ? vs : (values = new Values());
   }
 
-  transient @Nullable Set<Entry<K, V>> entrySet;
+  transient Set<Entry<K, V>> entrySet;
 
   @Override
   public Set<Entry<K, V>> entrySet() {
@@ -2498,19 +2493,11 @@
 
     int nextSegmentIndex;
     int nextTableIndex;
-<<<<<<< HEAD
-    @MonotonicNonNull Segment<K, V, E, S> currentSegment;
-    @MonotonicNonNull AtomicReferenceArray<E> currentTable;
+    Segment<K, V, E, S> currentSegment;
+    AtomicReferenceArray<E> currentTable;
     E nextEntry;
     WriteThroughEntry nextExternal;
     WriteThroughEntry lastReturned;
-=======
-    @Nullable Segment<K, V, E, S> currentSegment;
-    @Nullable AtomicReferenceArray<E> currentTable;
-    @Nullable E nextEntry;
-    @Nullable WriteThroughEntry nextExternal;
-    @Nullable WriteThroughEntry lastReturned;
->>>>>>> 1c9f547e
 
     HashIterator() {
       nextSegmentIndex = segments.length - 1;
